--- conflicted
+++ resolved
@@ -75,93 +75,9 @@
 
 	snd_pcm_set_runtime_buffer(substream, &substream->dma_buffer);
 
-<<<<<<< HEAD
 	return 0;
 }
 
-=======
-	dma_addr = runtime->dma_addr;
-
-	iprtd->buf = (unsigned int *)substream->dma_buffer.area;
-
-	iprtd->desc = dmaengine_prep_dma_cyclic(chan, dma_addr,
-			iprtd->period_bytes * iprtd->periods,
-			iprtd->period_bytes,
-			substream->stream == SNDRV_PCM_STREAM_PLAYBACK ?
-			DMA_MEM_TO_DEV : DMA_DEV_TO_MEM);
-	if (!iprtd->desc) {
-		dev_err(&chan->dev->device, "cannot prepare slave dma\n");
-		return -EINVAL;
-	}
-
-	iprtd->desc->callback = audio_dma_irq;
-	iprtd->desc->callback_param = substream;
-
-	return 0;
-}
-
-static int snd_imx_pcm_hw_free(struct snd_pcm_substream *substream)
-{
-	struct snd_pcm_runtime *runtime = substream->runtime;
-	struct imx_pcm_runtime_data *iprtd = runtime->private_data;
-
-	if (iprtd->dma_chan) {
-		dma_release_channel(iprtd->dma_chan);
-		iprtd->dma_chan = NULL;
-	}
-
-	return 0;
-}
-
-static int snd_imx_pcm_prepare(struct snd_pcm_substream *substream)
-{
-	struct snd_soc_pcm_runtime *rtd = substream->private_data;
-	struct imx_pcm_dma_params *dma_params;
-
-	dma_params = snd_soc_dai_get_dma_data(rtd->cpu_dai, substream);
-
-	return 0;
-}
-
-static int snd_imx_pcm_trigger(struct snd_pcm_substream *substream, int cmd)
-{
-	struct snd_pcm_runtime *runtime = substream->runtime;
-	struct imx_pcm_runtime_data *iprtd = runtime->private_data;
-
-	switch (cmd) {
-	case SNDRV_PCM_TRIGGER_START:
-	case SNDRV_PCM_TRIGGER_RESUME:
-	case SNDRV_PCM_TRIGGER_PAUSE_RELEASE:
-		dmaengine_submit(iprtd->desc);
-		dma_async_issue_pending(iprtd->dma_chan);
-
-		break;
-
-	case SNDRV_PCM_TRIGGER_STOP:
-	case SNDRV_PCM_TRIGGER_SUSPEND:
-	case SNDRV_PCM_TRIGGER_PAUSE_PUSH:
-		dmaengine_terminate_all(iprtd->dma_chan);
-
-		break;
-	default:
-		return -EINVAL;
-	}
-
-	return 0;
-}
-
-static snd_pcm_uframes_t snd_imx_pcm_pointer(struct snd_pcm_substream *substream)
-{
-	struct snd_pcm_runtime *runtime = substream->runtime;
-	struct imx_pcm_runtime_data *iprtd = runtime->private_data;
-
-	pr_debug("%s: %ld %ld\n", __func__, iprtd->offset,
-			bytes_to_frames(substream->runtime, iprtd->offset));
-
-	return bytes_to_frames(substream->runtime, iprtd->offset);
-}
-
->>>>>>> 5b2e02e4
 static struct snd_pcm_hardware snd_imx_hardware = {
 	.info = SNDRV_PCM_INFO_INTERLEAVED |
 		SNDRV_PCM_INFO_BLOCK_TRANSFER |
