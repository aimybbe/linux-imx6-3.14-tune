/*
 * IBSS mode implementation
 * Copyright 2003-2008, Jouni Malinen <j@w1.fi>
 * Copyright 2004, Instant802 Networks, Inc.
 * Copyright 2005, Devicescape Software, Inc.
 * Copyright 2006-2007	Jiri Benc <jbenc@suse.cz>
 * Copyright 2007, Michael Wu <flamingice@sourmilk.net>
 * Copyright 2009, Johannes Berg <johannes@sipsolutions.net>
 *
 * This program is free software; you can redistribute it and/or modify
 * it under the terms of the GNU General Public License version 2 as
 * published by the Free Software Foundation.
 */

#include <linux/delay.h>
#include <linux/if_ether.h>
#include <linux/skbuff.h>
#include <linux/if_arp.h>
#include <linux/etherdevice.h>
#include <linux/rtnetlink.h>
#include <net/mac80211.h>
#include <asm/unaligned.h>

#include "ieee80211_i.h"
#include "driver-ops.h"
#include "rate.h"

#define IEEE80211_SCAN_INTERVAL (2 * HZ)
#define IEEE80211_SCAN_INTERVAL_SLOW (15 * HZ)
#define IEEE80211_IBSS_JOIN_TIMEOUT (7 * HZ)

#define IEEE80211_IBSS_MERGE_INTERVAL (30 * HZ)
#define IEEE80211_IBSS_MERGE_DELAY 0x400000
#define IEEE80211_IBSS_INACTIVITY_LIMIT (60 * HZ)

#define IEEE80211_IBSS_MAX_STA_ENTRIES 128


static void ieee80211_rx_mgmt_auth_ibss(struct ieee80211_sub_if_data *sdata,
					struct ieee80211_mgmt *mgmt,
					size_t len)
{
	u16 auth_alg, auth_transaction, status_code;

	if (len < 24 + 6)
		return;

	auth_alg = le16_to_cpu(mgmt->u.auth.auth_alg);
	auth_transaction = le16_to_cpu(mgmt->u.auth.auth_transaction);
	status_code = le16_to_cpu(mgmt->u.auth.status_code);

	/*
	 * IEEE 802.11 standard does not require authentication in IBSS
	 * networks and most implementations do not seem to use it.
	 * However, try to reply to authentication attempts if someone
	 * has actually implemented this.
	 */
	if (auth_alg == WLAN_AUTH_OPEN && auth_transaction == 1)
		ieee80211_send_auth(sdata, 2, WLAN_AUTH_OPEN, NULL, 0,
				    sdata->u.ibss.bssid, NULL, 0, 0);
}

static void __ieee80211_sta_join_ibss(struct ieee80211_sub_if_data *sdata,
				      const u8 *bssid, const int beacon_int,
				      struct ieee80211_channel *chan,
				      const u32 basic_rates,
				      const u16 capability, u64 tsf)
{
	struct ieee80211_if_ibss *ifibss = &sdata->u.ibss;
	struct ieee80211_local *local = sdata->local;
	int rates, i;
	struct sk_buff *skb;
	struct ieee80211_mgmt *mgmt;
	u8 *pos;
	struct ieee80211_supported_band *sband;
	struct cfg80211_bss *bss;
	u32 bss_change;
	u8 supp_rates[IEEE80211_MAX_SUPP_RATES];

	/* Reset own TSF to allow time synchronization work. */
	drv_reset_tsf(local);

	skb = ifibss->skb;
	rcu_assign_pointer(ifibss->presp, NULL);
	synchronize_rcu();
	skb->data = skb->head;
	skb->len = 0;
	skb_reset_tail_pointer(skb);
	skb_reserve(skb, sdata->local->hw.extra_tx_headroom);

	if (memcmp(ifibss->bssid, bssid, ETH_ALEN))
		sta_info_flush(sdata->local, sdata);

	memcpy(ifibss->bssid, bssid, ETH_ALEN);

	sdata->drop_unencrypted = capability & WLAN_CAPABILITY_PRIVACY ? 1 : 0;

	local->oper_channel = chan;
	local->oper_channel_type = NL80211_CHAN_NO_HT;
	ieee80211_hw_config(local, IEEE80211_CONF_CHANGE_CHANNEL);

	sband = local->hw.wiphy->bands[chan->band];

	/* build supported rates array */
	pos = supp_rates;
	for (i = 0; i < sband->n_bitrates; i++) {
		int rate = sband->bitrates[i].bitrate;
		u8 basic = 0;
		if (basic_rates & BIT(i))
			basic = 0x80;
		*pos++ = basic | (u8) (rate / 5);
	}

	/* Build IBSS probe response */
	mgmt = (void *) skb_put(skb, 24 + sizeof(mgmt->u.beacon));
	memset(mgmt, 0, 24 + sizeof(mgmt->u.beacon));
	mgmt->frame_control = cpu_to_le16(IEEE80211_FTYPE_MGMT |
					  IEEE80211_STYPE_PROBE_RESP);
	memset(mgmt->da, 0xff, ETH_ALEN);
	memcpy(mgmt->sa, sdata->dev->dev_addr, ETH_ALEN);
	memcpy(mgmt->bssid, ifibss->bssid, ETH_ALEN);
	mgmt->u.beacon.beacon_int = cpu_to_le16(beacon_int);
	mgmt->u.beacon.timestamp = cpu_to_le64(tsf);
	mgmt->u.beacon.capab_info = cpu_to_le16(capability);

	pos = skb_put(skb, 2 + ifibss->ssid_len);
	*pos++ = WLAN_EID_SSID;
	*pos++ = ifibss->ssid_len;
	memcpy(pos, ifibss->ssid, ifibss->ssid_len);

	rates = sband->n_bitrates;
	if (rates > 8)
		rates = 8;
	pos = skb_put(skb, 2 + rates);
	*pos++ = WLAN_EID_SUPP_RATES;
	*pos++ = rates;
	memcpy(pos, supp_rates, rates);

	if (sband->band == IEEE80211_BAND_2GHZ) {
		pos = skb_put(skb, 2 + 1);
		*pos++ = WLAN_EID_DS_PARAMS;
		*pos++ = 1;
		*pos++ = ieee80211_frequency_to_channel(chan->center_freq);
	}

	pos = skb_put(skb, 2 + 2);
	*pos++ = WLAN_EID_IBSS_PARAMS;
	*pos++ = 2;
	/* FIX: set ATIM window based on scan results */
	*pos++ = 0;
	*pos++ = 0;

	if (sband->n_bitrates > 8) {
		rates = sband->n_bitrates - 8;
		pos = skb_put(skb, 2 + rates);
		*pos++ = WLAN_EID_EXT_SUPP_RATES;
		*pos++ = rates;
		memcpy(pos, &supp_rates[8], rates);
	}

	if (ifibss->ie_len)
		memcpy(skb_put(skb, ifibss->ie_len),
		       ifibss->ie, ifibss->ie_len);

	rcu_assign_pointer(ifibss->presp, skb);

	sdata->vif.bss_conf.beacon_int = beacon_int;
	bss_change = BSS_CHANGED_BEACON_INT;
	bss_change |= ieee80211_reset_erp_info(sdata);
	bss_change |= BSS_CHANGED_BSSID;
	bss_change |= BSS_CHANGED_BEACON;
	bss_change |= BSS_CHANGED_BEACON_ENABLED;
	ieee80211_bss_info_change_notify(sdata, bss_change);

	ieee80211_sta_def_wmm_params(sdata, sband->n_bitrates, supp_rates);

	ifibss->state = IEEE80211_IBSS_MLME_JOINED;
	mod_timer(&ifibss->timer,
		  round_jiffies(jiffies + IEEE80211_IBSS_MERGE_INTERVAL));

	bss = cfg80211_inform_bss_frame(local->hw.wiphy, local->hw.conf.channel,
					mgmt, skb->len, 0, GFP_KERNEL);
	cfg80211_put_bss(bss);
	cfg80211_ibss_joined(sdata->dev, ifibss->bssid, GFP_KERNEL);
}

static void ieee80211_sta_join_ibss(struct ieee80211_sub_if_data *sdata,
				    struct ieee80211_bss *bss)
{
	struct ieee80211_supported_band *sband;
	u32 basic_rates;
	int i, j;
	u16 beacon_int = bss->cbss.beacon_interval;

	if (beacon_int < 10)
		beacon_int = 10;

	sband = sdata->local->hw.wiphy->bands[bss->cbss.channel->band];

	basic_rates = 0;

	for (i = 0; i < bss->supp_rates_len; i++) {
		int rate = (bss->supp_rates[i] & 0x7f) * 5;
		bool is_basic = !!(bss->supp_rates[i] & 0x80);

		for (j = 0; j < sband->n_bitrates; j++) {
			if (sband->bitrates[j].bitrate == rate) {
				if (is_basic)
					basic_rates |= BIT(j);
				break;
			}
		}
	}

	__ieee80211_sta_join_ibss(sdata, bss->cbss.bssid,
				  beacon_int,
				  bss->cbss.channel,
				  basic_rates,
				  bss->cbss.capability,
				  bss->cbss.tsf);
}

static void ieee80211_rx_bss_info(struct ieee80211_sub_if_data *sdata,
				  struct ieee80211_mgmt *mgmt,
				  size_t len,
				  struct ieee80211_rx_status *rx_status,
				  struct ieee802_11_elems *elems,
				  bool beacon)
{
	struct ieee80211_local *local = sdata->local;
	int freq;
	struct ieee80211_bss *bss;
	struct sta_info *sta;
	struct ieee80211_channel *channel;
	u64 beacon_timestamp, rx_timestamp;
	u32 supp_rates = 0;
	enum ieee80211_band band = rx_status->band;

	if (elems->ds_params && elems->ds_params_len == 1)
		freq = ieee80211_channel_to_frequency(elems->ds_params[0]);
	else
		freq = rx_status->freq;

	channel = ieee80211_get_channel(local->hw.wiphy, freq);

	if (!channel || channel->flags & IEEE80211_CHAN_DISABLED)
		return;

	if (sdata->vif.type == NL80211_IFTYPE_ADHOC && elems->supp_rates &&
	    memcmp(mgmt->bssid, sdata->u.ibss.bssid, ETH_ALEN) == 0) {
		supp_rates = ieee80211_sta_get_rates(local, elems, band);

		rcu_read_lock();

		sta = sta_info_get(local, mgmt->sa);
		if (sta) {
			u32 prev_rates;

			prev_rates = sta->sta.supp_rates[band];
			/* make sure mandatory rates are always added */
			sta->sta.supp_rates[band] = supp_rates |
				ieee80211_mandatory_rates(local, band);

#ifdef CONFIG_MAC80211_IBSS_DEBUG
			if (sta->sta.supp_rates[band] != prev_rates)
				printk(KERN_DEBUG "%s: updated supp_rates set "
				    "for %pM based on beacon info (0x%llx | "
				    "0x%llx -> 0x%llx)\n",
				    sdata->dev->name,
				    sta->sta.addr,
				    (unsigned long long) prev_rates,
				    (unsigned long long) supp_rates,
				    (unsigned long long) sta->sta.supp_rates[band]);
#endif
		} else
			ieee80211_ibss_add_sta(sdata, mgmt->bssid, mgmt->sa, supp_rates);

		rcu_read_unlock();
	}

	bss = ieee80211_bss_info_update(local, rx_status, mgmt, len, elems,
					channel, beacon);
	if (!bss)
		return;

	/* was just updated in ieee80211_bss_info_update */
	beacon_timestamp = bss->cbss.tsf;

	/* check if we need to merge IBSS */

	/* merge only on beacons (???) */
	if (!beacon)
		goto put_bss;

	/* we use a fixed BSSID */
	if (sdata->u.ibss.bssid)
		goto put_bss;

	/* not an IBSS */
	if (!(bss->cbss.capability & WLAN_CAPABILITY_IBSS))
		goto put_bss;

	/* different channel */
	if (bss->cbss.channel != local->oper_channel)
		goto put_bss;

	/* different SSID */
	if (elems->ssid_len != sdata->u.ibss.ssid_len ||
	    memcmp(elems->ssid, sdata->u.ibss.ssid,
				sdata->u.ibss.ssid_len))
		goto put_bss;

	/* same BSSID */
	if (memcmp(bss->cbss.bssid, sdata->u.ibss.bssid, ETH_ALEN) == 0)
		goto put_bss;

	if (rx_status->flag & RX_FLAG_TSFT) {
		/*
		 * For correct IBSS merging we need mactime; since mactime is
		 * defined as the time the first data symbol of the frame hits
		 * the PHY, and the timestamp of the beacon is defined as "the
		 * time that the data symbol containing the first bit of the
		 * timestamp is transmitted to the PHY plus the transmitting
		 * STA's delays through its local PHY from the MAC-PHY
		 * interface to its interface with the WM" (802.11 11.1.2)
		 * - equals the time this bit arrives at the receiver - we have
		 * to take into account the offset between the two.
		 *
		 * E.g. at 1 MBit that means mactime is 192 usec earlier
		 * (=24 bytes * 8 usecs/byte) than the beacon timestamp.
		 */
		int rate;

		if (rx_status->flag & RX_FLAG_HT)
			rate = 65; /* TODO: HT rates */
		else
			rate = local->hw.wiphy->bands[band]->
				bitrates[rx_status->rate_idx].bitrate;

		rx_timestamp = rx_status->mactime + (24 * 8 * 10 / rate);
	} else {
		/*
		 * second best option: get current TSF
		 * (will return -1 if not supported)
		 */
		rx_timestamp = drv_get_tsf(local);
	}

#ifdef CONFIG_MAC80211_IBSS_DEBUG
	printk(KERN_DEBUG "RX beacon SA=%pM BSSID="
	       "%pM TSF=0x%llx BCN=0x%llx diff=%lld @%lu\n",
	       mgmt->sa, mgmt->bssid,
	       (unsigned long long)rx_timestamp,
	       (unsigned long long)beacon_timestamp,
	       (unsigned long long)(rx_timestamp - beacon_timestamp),
	       jiffies);
#endif

	/* give slow hardware some time to do the TSF sync */
	if (rx_timestamp < IEEE80211_IBSS_MERGE_DELAY)
		goto put_bss;

	if (beacon_timestamp > rx_timestamp) {
#ifdef CONFIG_MAC80211_IBSS_DEBUG
		printk(KERN_DEBUG "%s: beacon TSF higher than "
		       "local TSF - IBSS merge with BSSID %pM\n",
		       sdata->dev->name, mgmt->bssid);
#endif
		ieee80211_sta_join_ibss(sdata, bss);
		ieee80211_ibss_add_sta(sdata, mgmt->bssid, mgmt->sa, supp_rates);
	}

 put_bss:
	ieee80211_rx_bss_put(local, bss);
}

/*
 * Add a new IBSS station, will also be called by the RX code when,
 * in IBSS mode, receiving a frame from a yet-unknown station, hence
 * must be callable in atomic context.
 */
struct sta_info *ieee80211_ibss_add_sta(struct ieee80211_sub_if_data *sdata,
					u8 *bssid,u8 *addr, u32 supp_rates)
{
	struct ieee80211_local *local = sdata->local;
	struct sta_info *sta;
	int band = local->hw.conf.channel->band;

	/*
	 * XXX: Consider removing the least recently used entry and
	 * 	allow new one to be added.
	 */
	if (local->num_sta >= IEEE80211_IBSS_MAX_STA_ENTRIES) {
		if (net_ratelimit())
			printk(KERN_DEBUG "%s: No room for a new IBSS STA entry %pM\n",
			       sdata->dev->name, addr);
		return NULL;
	}

	if (compare_ether_addr(bssid, sdata->u.ibss.bssid))
		return NULL;

#ifdef CONFIG_MAC80211_VERBOSE_DEBUG
	printk(KERN_DEBUG "%s: Adding new IBSS station %pM (dev=%s)\n",
	       wiphy_name(local->hw.wiphy), addr, sdata->dev->name);
#endif

	sta = sta_info_alloc(sdata, addr, GFP_ATOMIC);
	if (!sta)
		return NULL;

	set_sta_flags(sta, WLAN_STA_AUTHORIZED);

	/* make sure mandatory rates are always added */
	sta->sta.supp_rates[band] = supp_rates |
			ieee80211_mandatory_rates(local, band);

	rate_control_rate_init(sta);

	if (sta_info_insert(sta))
		return NULL;

	return sta;
}

static int ieee80211_sta_active_ibss(struct ieee80211_sub_if_data *sdata)
{
	struct ieee80211_local *local = sdata->local;
	int active = 0;
	struct sta_info *sta;

	rcu_read_lock();

	list_for_each_entry_rcu(sta, &local->sta_list, list) {
		if (sta->sdata == sdata &&
		    time_after(sta->last_rx + IEEE80211_IBSS_MERGE_INTERVAL,
			       jiffies)) {
			active++;
			break;
		}
	}

	rcu_read_unlock();

	return active;
}


static void ieee80211_sta_merge_ibss(struct ieee80211_sub_if_data *sdata)
{
	struct ieee80211_if_ibss *ifibss = &sdata->u.ibss;

	mod_timer(&ifibss->timer,
		  round_jiffies(jiffies + IEEE80211_IBSS_MERGE_INTERVAL));

	ieee80211_sta_expire(sdata, IEEE80211_IBSS_INACTIVITY_LIMIT);

	if (ieee80211_sta_active_ibss(sdata))
		return;

	if (ifibss->fixed_channel)
		return;

	printk(KERN_DEBUG "%s: No active IBSS STAs - trying to scan for other "
	       "IBSS networks with same SSID (merge)\n", sdata->dev->name);

	ieee80211_request_internal_scan(sdata, ifibss->ssid, ifibss->ssid_len);
}

static void ieee80211_sta_create_ibss(struct ieee80211_sub_if_data *sdata)
{
	struct ieee80211_if_ibss *ifibss = &sdata->u.ibss;
	struct ieee80211_local *local = sdata->local;
	struct ieee80211_supported_band *sband;
	u8 bssid[ETH_ALEN];
	u16 capability;
	int i;

	if (ifibss->fixed_bssid) {
		memcpy(bssid, ifibss->bssid, ETH_ALEN);
	} else {
		/* Generate random, not broadcast, locally administered BSSID. Mix in
		 * own MAC address to make sure that devices that do not have proper
		 * random number generator get different BSSID. */
		get_random_bytes(bssid, ETH_ALEN);
		for (i = 0; i < ETH_ALEN; i++)
			bssid[i] ^= sdata->dev->dev_addr[i];
		bssid[0] &= ~0x01;
		bssid[0] |= 0x02;
	}

	printk(KERN_DEBUG "%s: Creating new IBSS network, BSSID %pM\n",
	       sdata->dev->name, bssid);

	sband = local->hw.wiphy->bands[ifibss->channel->band];

	capability = WLAN_CAPABILITY_IBSS;

	if (ifibss->privacy)
		capability |= WLAN_CAPABILITY_PRIVACY;
	else
		sdata->drop_unencrypted = 0;

	__ieee80211_sta_join_ibss(sdata, bssid, sdata->vif.bss_conf.beacon_int,
				  ifibss->channel, 3, /* first two are basic */
				  capability, 0);
}

static void ieee80211_sta_find_ibss(struct ieee80211_sub_if_data *sdata)
{
	struct ieee80211_if_ibss *ifibss = &sdata->u.ibss;
	struct ieee80211_local *local = sdata->local;
	struct ieee80211_bss *bss;
	struct ieee80211_channel *chan = NULL;
	const u8 *bssid = NULL;
	int active_ibss;
	u16 capability;

	active_ibss = ieee80211_sta_active_ibss(sdata);
#ifdef CONFIG_MAC80211_IBSS_DEBUG
	printk(KERN_DEBUG "%s: sta_find_ibss (active_ibss=%d)\n",
	       sdata->dev->name, active_ibss);
#endif /* CONFIG_MAC80211_IBSS_DEBUG */

	if (active_ibss)
		return;

	capability = WLAN_CAPABILITY_IBSS;
	if (ifibss->privacy)
		capability |= WLAN_CAPABILITY_PRIVACY;
	if (ifibss->fixed_bssid)
		bssid = ifibss->bssid;
	if (ifibss->fixed_channel)
		chan = ifibss->channel;
	if (!is_zero_ether_addr(ifibss->bssid))
		bssid = ifibss->bssid;
	bss = (void *)cfg80211_get_bss(local->hw.wiphy, chan, bssid,
				       ifibss->ssid, ifibss->ssid_len,
				       WLAN_CAPABILITY_IBSS |
				       WLAN_CAPABILITY_PRIVACY,
				       capability);

	if (bss) {
#ifdef CONFIG_MAC80211_IBSS_DEBUG
		printk(KERN_DEBUG "   sta_find_ibss: selected %pM current "
		       "%pM\n", bss->cbss.bssid, ifibss->bssid);
#endif /* CONFIG_MAC80211_IBSS_DEBUG */

<<<<<<< HEAD
	if (bss && !memcmp(ifibss->bssid, bss->cbss.bssid, ETH_ALEN)) {
=======
>>>>>>> 3726cc75
		printk(KERN_DEBUG "%s: Selected IBSS BSSID %pM"
		       " based on configured SSID\n",
		       sdata->dev->name, bss->cbss.bssid);

		ieee80211_sta_join_ibss(sdata, bss);
		ieee80211_rx_bss_put(local, bss);
		return;
	}

#ifdef CONFIG_MAC80211_IBSS_DEBUG
	printk(KERN_DEBUG "   did not try to join ibss\n");
#endif /* CONFIG_MAC80211_IBSS_DEBUG */

	/* Selected IBSS not found in current scan results - try to scan */
	if (ifibss->state == IEEE80211_IBSS_MLME_JOINED &&
	    !ieee80211_sta_active_ibss(sdata)) {
		mod_timer(&ifibss->timer,
			  round_jiffies(jiffies + IEEE80211_IBSS_MERGE_INTERVAL));
	} else if (time_after(jiffies, ifibss->last_scan_completed +
					IEEE80211_SCAN_INTERVAL)) {
		printk(KERN_DEBUG "%s: Trigger new scan to find an IBSS to "
		       "join\n", sdata->dev->name);

		ieee80211_request_internal_scan(sdata, ifibss->ssid,
						ifibss->ssid_len);
	} else if (ifibss->state != IEEE80211_IBSS_MLME_JOINED) {
		int interval = IEEE80211_SCAN_INTERVAL;

		if (time_after(jiffies, ifibss->ibss_join_req +
			       IEEE80211_IBSS_JOIN_TIMEOUT)) {
			if (!(local->oper_channel->flags & IEEE80211_CHAN_NO_IBSS)) {
				ieee80211_sta_create_ibss(sdata);
				return;
			}
			printk(KERN_DEBUG "%s: IBSS not allowed on"
			       " %d MHz\n", sdata->dev->name,
			       local->hw.conf.channel->center_freq);

			/* No IBSS found - decrease scan interval and continue
			 * scanning. */
			interval = IEEE80211_SCAN_INTERVAL_SLOW;
		}

		ifibss->state = IEEE80211_IBSS_MLME_SEARCH;
		mod_timer(&ifibss->timer,
			  round_jiffies(jiffies + interval));
	}
}

static void ieee80211_rx_mgmt_probe_req(struct ieee80211_sub_if_data *sdata,
					struct ieee80211_mgmt *mgmt,
					size_t len)
{
	struct ieee80211_if_ibss *ifibss = &sdata->u.ibss;
	struct ieee80211_local *local = sdata->local;
	int tx_last_beacon;
	struct sk_buff *skb;
	struct ieee80211_mgmt *resp;
	u8 *pos, *end;

	if (ifibss->state != IEEE80211_IBSS_MLME_JOINED ||
	    len < 24 + 2 || !ifibss->presp)
		return;

	tx_last_beacon = drv_tx_last_beacon(local);

#ifdef CONFIG_MAC80211_IBSS_DEBUG
	printk(KERN_DEBUG "%s: RX ProbeReq SA=%pM DA=%pM BSSID=%pM"
	       " (tx_last_beacon=%d)\n",
	       sdata->dev->name, mgmt->sa, mgmt->da,
	       mgmt->bssid, tx_last_beacon);
#endif /* CONFIG_MAC80211_IBSS_DEBUG */

	if (!tx_last_beacon)
		return;

	if (memcmp(mgmt->bssid, ifibss->bssid, ETH_ALEN) != 0 &&
	    memcmp(mgmt->bssid, "\xff\xff\xff\xff\xff\xff", ETH_ALEN) != 0)
		return;

	end = ((u8 *) mgmt) + len;
	pos = mgmt->u.probe_req.variable;
	if (pos[0] != WLAN_EID_SSID ||
	    pos + 2 + pos[1] > end) {
#ifdef CONFIG_MAC80211_IBSS_DEBUG
		printk(KERN_DEBUG "%s: Invalid SSID IE in ProbeReq "
		       "from %pM\n",
		       sdata->dev->name, mgmt->sa);
#endif
		return;
	}
	if (pos[1] != 0 &&
	    (pos[1] != ifibss->ssid_len ||
	     !memcmp(pos + 2, ifibss->ssid, ifibss->ssid_len))) {
		/* Ignore ProbeReq for foreign SSID */
		return;
	}

	/* Reply with ProbeResp */
	skb = skb_copy(ifibss->presp, GFP_KERNEL);
	if (!skb)
		return;

	resp = (struct ieee80211_mgmt *) skb->data;
	memcpy(resp->da, mgmt->sa, ETH_ALEN);
#ifdef CONFIG_MAC80211_IBSS_DEBUG
	printk(KERN_DEBUG "%s: Sending ProbeResp to %pM\n",
	       sdata->dev->name, resp->da);
#endif /* CONFIG_MAC80211_IBSS_DEBUG */
	ieee80211_tx_skb(sdata, skb, 0);
}

static void ieee80211_rx_mgmt_probe_resp(struct ieee80211_sub_if_data *sdata,
					 struct ieee80211_mgmt *mgmt,
					 size_t len,
					 struct ieee80211_rx_status *rx_status)
{
	size_t baselen;
	struct ieee802_11_elems elems;

	if (memcmp(mgmt->da, sdata->dev->dev_addr, ETH_ALEN))
		return; /* ignore ProbeResp to foreign address */

	baselen = (u8 *) mgmt->u.probe_resp.variable - (u8 *) mgmt;
	if (baselen > len)
		return;

	ieee802_11_parse_elems(mgmt->u.probe_resp.variable, len - baselen,
				&elems);

	ieee80211_rx_bss_info(sdata, mgmt, len, rx_status, &elems, false);
}

static void ieee80211_rx_mgmt_beacon(struct ieee80211_sub_if_data *sdata,
				     struct ieee80211_mgmt *mgmt,
				     size_t len,
				     struct ieee80211_rx_status *rx_status)
{
	size_t baselen;
	struct ieee802_11_elems elems;

	/* Process beacon from the current BSS */
	baselen = (u8 *) mgmt->u.beacon.variable - (u8 *) mgmt;
	if (baselen > len)
		return;

	ieee802_11_parse_elems(mgmt->u.beacon.variable, len - baselen, &elems);

	ieee80211_rx_bss_info(sdata, mgmt, len, rx_status, &elems, true);
}

static void ieee80211_ibss_rx_queued_mgmt(struct ieee80211_sub_if_data *sdata,
					  struct sk_buff *skb)
{
	struct ieee80211_rx_status *rx_status;
	struct ieee80211_mgmt *mgmt;
	u16 fc;

	rx_status = IEEE80211_SKB_RXCB(skb);
	mgmt = (struct ieee80211_mgmt *) skb->data;
	fc = le16_to_cpu(mgmt->frame_control);

	switch (fc & IEEE80211_FCTL_STYPE) {
	case IEEE80211_STYPE_PROBE_REQ:
		ieee80211_rx_mgmt_probe_req(sdata, mgmt, skb->len);
		break;
	case IEEE80211_STYPE_PROBE_RESP:
		ieee80211_rx_mgmt_probe_resp(sdata, mgmt, skb->len,
					     rx_status);
		break;
	case IEEE80211_STYPE_BEACON:
		ieee80211_rx_mgmt_beacon(sdata, mgmt, skb->len,
					 rx_status);
		break;
	case IEEE80211_STYPE_AUTH:
		ieee80211_rx_mgmt_auth_ibss(sdata, mgmt, skb->len);
		break;
	}

	kfree_skb(skb);
}

static void ieee80211_ibss_work(struct work_struct *work)
{
	struct ieee80211_sub_if_data *sdata =
		container_of(work, struct ieee80211_sub_if_data, u.ibss.work);
	struct ieee80211_local *local = sdata->local;
	struct ieee80211_if_ibss *ifibss;
	struct sk_buff *skb;

	if (WARN_ON(local->suspended))
		return;

	if (!netif_running(sdata->dev))
		return;

	if (local->scanning)
		return;

	if (WARN_ON(sdata->vif.type != NL80211_IFTYPE_ADHOC))
		return;
	ifibss = &sdata->u.ibss;

	while ((skb = skb_dequeue(&ifibss->skb_queue)))
		ieee80211_ibss_rx_queued_mgmt(sdata, skb);

	if (!test_and_clear_bit(IEEE80211_IBSS_REQ_RUN, &ifibss->request))
		return;

	switch (ifibss->state) {
	case IEEE80211_IBSS_MLME_SEARCH:
		ieee80211_sta_find_ibss(sdata);
		break;
	case IEEE80211_IBSS_MLME_JOINED:
		ieee80211_sta_merge_ibss(sdata);
		break;
	default:
		WARN_ON(1);
		break;
	}
}

static void ieee80211_ibss_timer(unsigned long data)
{
	struct ieee80211_sub_if_data *sdata =
		(struct ieee80211_sub_if_data *) data;
	struct ieee80211_if_ibss *ifibss = &sdata->u.ibss;
	struct ieee80211_local *local = sdata->local;

	if (local->quiescing) {
		ifibss->timer_running = true;
		return;
	}

	set_bit(IEEE80211_IBSS_REQ_RUN, &ifibss->request);
	ieee80211_queue_work(&local->hw, &ifibss->work);
}

#ifdef CONFIG_PM
void ieee80211_ibss_quiesce(struct ieee80211_sub_if_data *sdata)
{
	struct ieee80211_if_ibss *ifibss = &sdata->u.ibss;

	cancel_work_sync(&ifibss->work);
	if (del_timer_sync(&ifibss->timer))
		ifibss->timer_running = true;
}

void ieee80211_ibss_restart(struct ieee80211_sub_if_data *sdata)
{
	struct ieee80211_if_ibss *ifibss = &sdata->u.ibss;

	if (ifibss->timer_running) {
		add_timer(&ifibss->timer);
		ifibss->timer_running = false;
	}
}
#endif

void ieee80211_ibss_setup_sdata(struct ieee80211_sub_if_data *sdata)
{
	struct ieee80211_if_ibss *ifibss = &sdata->u.ibss;

	INIT_WORK(&ifibss->work, ieee80211_ibss_work);
	setup_timer(&ifibss->timer, ieee80211_ibss_timer,
		    (unsigned long) sdata);
	skb_queue_head_init(&ifibss->skb_queue);
}

/* scan finished notification */
void ieee80211_ibss_notify_scan_completed(struct ieee80211_local *local)
{
	struct ieee80211_sub_if_data *sdata;

	mutex_lock(&local->iflist_mtx);
	list_for_each_entry(sdata, &local->interfaces, list) {
		if (!netif_running(sdata->dev))
			continue;
		if (sdata->vif.type != NL80211_IFTYPE_ADHOC)
			continue;
		if (!sdata->u.ibss.ssid_len)
			continue;
		sdata->u.ibss.last_scan_completed = jiffies;
		mod_timer(&sdata->u.ibss.timer, 0);
	}
	mutex_unlock(&local->iflist_mtx);
}

ieee80211_rx_result
ieee80211_ibss_rx_mgmt(struct ieee80211_sub_if_data *sdata, struct sk_buff *skb)
{
	struct ieee80211_local *local = sdata->local;
	struct ieee80211_mgmt *mgmt;
	u16 fc;

	if (skb->len < 24)
		return RX_DROP_MONITOR;

	mgmt = (struct ieee80211_mgmt *) skb->data;
	fc = le16_to_cpu(mgmt->frame_control);

	switch (fc & IEEE80211_FCTL_STYPE) {
	case IEEE80211_STYPE_PROBE_RESP:
	case IEEE80211_STYPE_BEACON:
	case IEEE80211_STYPE_PROBE_REQ:
	case IEEE80211_STYPE_AUTH:
		skb_queue_tail(&sdata->u.ibss.skb_queue, skb);
		ieee80211_queue_work(&local->hw, &sdata->u.ibss.work);
		return RX_QUEUED;
	}

	return RX_DROP_MONITOR;
}

int ieee80211_ibss_join(struct ieee80211_sub_if_data *sdata,
			struct cfg80211_ibss_params *params)
{
	struct sk_buff *skb;

	if (params->bssid) {
		memcpy(sdata->u.ibss.bssid, params->bssid, ETH_ALEN);
		sdata->u.ibss.fixed_bssid = true;
	} else
		sdata->u.ibss.fixed_bssid = false;

	sdata->u.ibss.privacy = params->privacy;

	sdata->vif.bss_conf.beacon_int = params->beacon_interval;

	sdata->u.ibss.channel = params->channel;
	sdata->u.ibss.fixed_channel = params->channel_fixed;

	if (params->ie) {
		sdata->u.ibss.ie = kmemdup(params->ie, params->ie_len,
					   GFP_KERNEL);
		if (sdata->u.ibss.ie)
			sdata->u.ibss.ie_len = params->ie_len;
	}

	skb = dev_alloc_skb(sdata->local->hw.extra_tx_headroom +
			    36 /* bitrates */ +
			    34 /* SSID */ +
			    3  /* DS params */ +
			    4  /* IBSS params */ +
			    params->ie_len);
	if (!skb)
		return -ENOMEM;

	sdata->u.ibss.skb = skb;
	sdata->u.ibss.state = IEEE80211_IBSS_MLME_SEARCH;
	sdata->u.ibss.ibss_join_req = jiffies;

	memcpy(sdata->u.ibss.ssid, params->ssid, IEEE80211_MAX_SSID_LEN);

	/*
	 * The ssid_len setting below is used to see whether
	 * we are active, and we need all other settings
	 * before that may get visible.
	 */
	mb();

	sdata->u.ibss.ssid_len = params->ssid_len;

	ieee80211_recalc_idle(sdata->local);

	set_bit(IEEE80211_IBSS_REQ_RUN, &sdata->u.ibss.request);
	ieee80211_queue_work(&sdata->local->hw, &sdata->u.ibss.work);

	return 0;
}

int ieee80211_ibss_leave(struct ieee80211_sub_if_data *sdata)
{
	struct sk_buff *skb;

	del_timer_sync(&sdata->u.ibss.timer);
	clear_bit(IEEE80211_IBSS_REQ_RUN, &sdata->u.ibss.request);
	cancel_work_sync(&sdata->u.ibss.work);
	clear_bit(IEEE80211_IBSS_REQ_RUN, &sdata->u.ibss.request);

	sta_info_flush(sdata->local, sdata);

	/* remove beacon */
	kfree(sdata->u.ibss.ie);
	skb = sdata->u.ibss.presp;
	rcu_assign_pointer(sdata->u.ibss.presp, NULL);
	ieee80211_bss_info_change_notify(sdata, BSS_CHANGED_BEACON_ENABLED);
	synchronize_rcu();
	kfree_skb(skb);

	skb_queue_purge(&sdata->u.ibss.skb_queue);
	memset(sdata->u.ibss.bssid, 0, ETH_ALEN);
	sdata->u.ibss.ssid_len = 0;

	ieee80211_recalc_idle(sdata->local);

	return 0;
}<|MERGE_RESOLUTION|>--- conflicted
+++ resolved
@@ -546,10 +546,6 @@
 		       "%pM\n", bss->cbss.bssid, ifibss->bssid);
 #endif /* CONFIG_MAC80211_IBSS_DEBUG */
 
-<<<<<<< HEAD
-	if (bss && !memcmp(ifibss->bssid, bss->cbss.bssid, ETH_ALEN)) {
-=======
->>>>>>> 3726cc75
 		printk(KERN_DEBUG "%s: Selected IBSS BSSID %pM"
 		       " based on configured SSID\n",
 		       sdata->dev->name, bss->cbss.bssid);
