--- conflicted
+++ resolved
@@ -15,15 +15,10 @@
  * the export, but dont use it from C code, it is used
  * by assembly code and is not using C calling convention!
  */
-<<<<<<< HEAD
-extern void cmpxchg8b_emu(void);
-EXPORT_SYMBOL(cmpxchg8b_emu);
-=======
 #ifndef CONFIG_X86_CMPXCHG64
 extern void cmpxchg8b_emu(void);
 EXPORT_SYMBOL(cmpxchg8b_emu);
 #endif
->>>>>>> 66b00a7c
 
 /* Networking helper routines. */
 EXPORT_SYMBOL(csum_partial_copy_generic);
