--- conflicted
+++ resolved
@@ -161,11 +161,7 @@
 	unsigned int ds, cs, es;
 
 	show_regs_common();
-<<<<<<< HEAD
-	printk(KERN_INFO "RIP: %04lx:[<%016lx>] ", regs->cs & 0xffff, regs->ip);
-=======
 	printk(KERN_DEFAULT "RIP: %04lx:[<%016lx>] ", regs->cs & 0xffff, regs->ip);
->>>>>>> 6be32571
 	printk_address(regs->ip, 1);
 	printk(KERN_DEFAULT "RSP: %04lx:%016lx  EFLAGS: %08lx\n", regs->ss,
 			regs->sp, regs->flags);
