--- conflicted
+++ resolved
@@ -11,26 +11,19 @@
  * it under the terms of the GNU General Public License version 2 as
  * published by the Free Software Foundation.
  */
-<<<<<<< HEAD
-
+#include <linux/gpio.h>
+#include <linux/kernel.h>
+#include <linux/init.h>
+#include <linux/device.h>
 #include <linux/io.h>
 #include <linux/of_platform.h>
 #include <linux/irqdomain.h>
 #include <linux/i2c/twl.h>
-=======
-#include <linux/gpio.h>
-#include <linux/kernel.h>
-#include <linux/init.h>
-#include <linux/device.h>
->>>>>>> 8b61f374
 
 #include <mach/hardware.h>
 #include <asm/mach/arch.h>
 
-<<<<<<< HEAD
-=======
 #include <plat/usb.h>
->>>>>>> 8b61f374
 #include <plat/board.h>
 #include <plat/common.h>
 #include <mach/omap4-common.h>
