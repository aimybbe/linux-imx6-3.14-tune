--- conflicted
+++ resolved
@@ -1546,11 +1546,8 @@
 			ios->drv_type = (preset & SDHCI_PRESET_DRV_MASK)
 				>> SDHCI_PRESET_DRV_SHIFT;
 		}
-<<<<<<< HEAD
-=======
 
 		host->ops->set_clock(host, host->clock);
->>>>>>> 77f6e988
 	} else
 		sdhci_writeb(host, ctrl, SDHCI_HOST_CONTROL);
 
