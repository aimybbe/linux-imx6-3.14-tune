/*
 * INET		An implementation of the TCP/IP protocol suite for the LINUX
 *		operating system.  INET is implemented using the  BSD Socket
 *		interface as the means of communication with the user level.
 *
 *		Definitions for the TCP module.
 *
 * Version:	@(#)tcp.h	1.0.5	05/23/93
 *
 * Authors:	Ross Biro
 *		Fred N. van Kempen, <waltje@uWalt.NL.Mugnet.ORG>
 *
 *		This program is free software; you can redistribute it and/or
 *		modify it under the terms of the GNU General Public License
 *		as published by the Free Software Foundation; either version
 *		2 of the License, or (at your option) any later version.
 */
#ifndef _TCP_H
#define _TCP_H

#define FASTRETRANS_DEBUG 1

#include <linux/list.h>
#include <linux/tcp.h>
#include <linux/slab.h>
#include <linux/cache.h>
#include <linux/percpu.h>
#include <linux/skbuff.h>
#include <linux/dmaengine.h>
#include <linux/crypto.h>
#include <linux/cryptohash.h>
#include <linux/kref.h>

#include <net/inet_connection_sock.h>
#include <net/inet_timewait_sock.h>
#include <net/inet_hashtables.h>
#include <net/checksum.h>
#include <net/request_sock.h>
#include <net/sock.h>
#include <net/snmp.h>
#include <net/ip.h>
#include <net/tcp_states.h>
#include <net/inet_ecn.h>
#include <net/dst.h>

#include <linux/seq_file.h>
#include <linux/memcontrol.h>

extern struct inet_hashinfo tcp_hashinfo;

extern struct percpu_counter tcp_orphan_count;
extern void tcp_time_wait(struct sock *sk, int state, int timeo);

#define MAX_TCP_HEADER	(128 + MAX_HEADER)
#define MAX_TCP_OPTION_SPACE 40

/* 
 * Never offer a window over 32767 without using window scaling. Some
 * poor stacks do signed 16bit maths! 
 */
#define MAX_TCP_WINDOW		32767U

/* Offer an initial receive window of 10 mss. */
#define TCP_DEFAULT_INIT_RCVWND	10

/* Minimal accepted MSS. It is (60+60+8) - (20+20). */
#define TCP_MIN_MSS		88U

/* The least MTU to use for probing */
#define TCP_BASE_MSS		512

/* After receiving this amount of duplicate ACKs fast retransmit starts. */
#define TCP_FASTRETRANS_THRESH 3

/* Maximal reordering. */
#define TCP_MAX_REORDERING	127

/* Maximal number of ACKs sent quickly to accelerate slow-start. */
#define TCP_MAX_QUICKACKS	16U

/* urg_data states */
#define TCP_URG_VALID	0x0100
#define TCP_URG_NOTYET	0x0200
#define TCP_URG_READ	0x0400

#define TCP_RETR1	3	/*
				 * This is how many retries it does before it
				 * tries to figure out if the gateway is
				 * down. Minimal RFC value is 3; it corresponds
				 * to ~3sec-8min depending on RTO.
				 */

#define TCP_RETR2	15	/*
				 * This should take at least
				 * 90 minutes to time out.
				 * RFC1122 says that the limit is 100 sec.
				 * 15 is ~13-30min depending on RTO.
				 */

#define TCP_SYN_RETRIES	 5	/* number of times to retry active opening a
				 * connection: ~180sec is RFC minimum	*/

#define TCP_SYNACK_RETRIES 5	/* number of times to retry passive opening a
				 * connection: ~180sec is RFC minimum	*/

#define TCP_TIMEWAIT_LEN (60*HZ) /* how long to wait to destroy TIME-WAIT
				  * state, about 60 seconds	*/
#define TCP_FIN_TIMEOUT	TCP_TIMEWAIT_LEN
                                 /* BSD style FIN_WAIT2 deadlock breaker.
				  * It used to be 3min, new value is 60sec,
				  * to combine FIN-WAIT-2 timeout with
				  * TIME-WAIT timer.
				  */

#define TCP_DELACK_MAX	((unsigned)(HZ/5))	/* maximal time to delay before sending an ACK */
#if HZ >= 100
#define TCP_DELACK_MIN	((unsigned)(HZ/25))	/* minimal time to delay before sending an ACK */
#define TCP_ATO_MIN	((unsigned)(HZ/25))
#else
#define TCP_DELACK_MIN	4U
#define TCP_ATO_MIN	4U
#endif
#define TCP_RTO_MAX	((unsigned)(120*HZ))
#define TCP_RTO_MIN	((unsigned)(HZ/5))
#define TCP_TIMEOUT_INIT ((unsigned)(1*HZ))	/* RFC2988bis initial RTO value	*/
#define TCP_TIMEOUT_FALLBACK ((unsigned)(3*HZ))	/* RFC 1122 initial RTO value, now
						 * used as a fallback RTO for the
						 * initial data transmission if no
						 * valid RTT sample has been acquired,
						 * most likely due to retrans in 3WHS.
						 */

#define TCP_RESOURCE_PROBE_INTERVAL ((unsigned)(HZ/2U)) /* Maximal interval between probes
					                 * for local resources.
					                 */

#define TCP_KEEPALIVE_TIME	(120*60*HZ)	/* two hours */
#define TCP_KEEPALIVE_PROBES	9		/* Max of 9 keepalive probes	*/
#define TCP_KEEPALIVE_INTVL	(75*HZ)

#define MAX_TCP_KEEPIDLE	32767
#define MAX_TCP_KEEPINTVL	32767
#define MAX_TCP_KEEPCNT		127
#define MAX_TCP_SYNCNT		127

#define TCP_SYNQ_INTERVAL	(HZ/5)	/* Period of SYNACK timer */

#define TCP_PAWS_24DAYS	(60 * 60 * 24 * 24)
#define TCP_PAWS_MSL	60		/* Per-host timestamps are invalidated
					 * after this time. It should be equal
					 * (or greater than) TCP_TIMEWAIT_LEN
					 * to provide reliability equal to one
					 * provided by timewait state.
					 */
#define TCP_PAWS_WINDOW	1		/* Replay window for per-host
					 * timestamps. It must be less than
					 * minimal timewait lifetime.
					 */
/*
 *	TCP option
 */
 
#define TCPOPT_NOP		1	/* Padding */
#define TCPOPT_EOL		0	/* End of options */
#define TCPOPT_MSS		2	/* Segment size negotiating */
#define TCPOPT_WINDOW		3	/* Window scaling */
#define TCPOPT_SACK_PERM        4       /* SACK Permitted */
#define TCPOPT_SACK             5       /* SACK Block */
#define TCPOPT_TIMESTAMP	8	/* Better RTT estimations/PAWS */
#define TCPOPT_MD5SIG		19	/* MD5 Signature (RFC2385) */
#define TCPOPT_COOKIE		253	/* Cookie extension (experimental) */

/*
 *     TCP option lengths
 */

#define TCPOLEN_MSS            4
#define TCPOLEN_WINDOW         3
#define TCPOLEN_SACK_PERM      2
#define TCPOLEN_TIMESTAMP      10
#define TCPOLEN_MD5SIG         18
#define TCPOLEN_COOKIE_BASE    2	/* Cookie-less header extension */
#define TCPOLEN_COOKIE_PAIR    3	/* Cookie pair header extension */
#define TCPOLEN_COOKIE_MIN     (TCPOLEN_COOKIE_BASE+TCP_COOKIE_MIN)
#define TCPOLEN_COOKIE_MAX     (TCPOLEN_COOKIE_BASE+TCP_COOKIE_MAX)

/* But this is what stacks really send out. */
#define TCPOLEN_TSTAMP_ALIGNED		12
#define TCPOLEN_WSCALE_ALIGNED		4
#define TCPOLEN_SACKPERM_ALIGNED	4
#define TCPOLEN_SACK_BASE		2
#define TCPOLEN_SACK_BASE_ALIGNED	4
#define TCPOLEN_SACK_PERBLOCK		8
#define TCPOLEN_MD5SIG_ALIGNED		20
#define TCPOLEN_MSS_ALIGNED		4

/* Flags in tp->nonagle */
#define TCP_NAGLE_OFF		1	/* Nagle's algo is disabled */
#define TCP_NAGLE_CORK		2	/* Socket is corked	    */
#define TCP_NAGLE_PUSH		4	/* Cork is overridden for already queued data */

/* TCP thin-stream limits */
#define TCP_THIN_LINEAR_RETRIES 6       /* After 6 linear retries, do exp. backoff */

/* TCP initial congestion window as per draft-hkchu-tcpm-initcwnd-01 */
#define TCP_INIT_CWND		10

extern struct inet_timewait_death_row tcp_death_row;

/* sysctl variables for tcp */
extern int sysctl_tcp_timestamps;
extern int sysctl_tcp_window_scaling;
extern int sysctl_tcp_sack;
extern int sysctl_tcp_fin_timeout;
extern int sysctl_tcp_keepalive_time;
extern int sysctl_tcp_keepalive_probes;
extern int sysctl_tcp_keepalive_intvl;
extern int sysctl_tcp_syn_retries;
extern int sysctl_tcp_synack_retries;
extern int sysctl_tcp_retries1;
extern int sysctl_tcp_retries2;
extern int sysctl_tcp_orphan_retries;
extern int sysctl_tcp_syncookies;
extern int sysctl_tcp_retrans_collapse;
extern int sysctl_tcp_stdurg;
extern int sysctl_tcp_rfc1337;
extern int sysctl_tcp_abort_on_overflow;
extern int sysctl_tcp_max_orphans;
extern int sysctl_tcp_fack;
extern int sysctl_tcp_reordering;
extern int sysctl_tcp_ecn;
extern int sysctl_tcp_dsack;
extern int sysctl_tcp_wmem[3];
extern int sysctl_tcp_rmem[3];
extern int sysctl_tcp_app_win;
extern int sysctl_tcp_adv_win_scale;
extern int sysctl_tcp_tw_reuse;
extern int sysctl_tcp_frto;
extern int sysctl_tcp_frto_response;
extern int sysctl_tcp_low_latency;
extern int sysctl_tcp_dma_copybreak;
extern int sysctl_tcp_nometrics_save;
extern int sysctl_tcp_moderate_rcvbuf;
extern int sysctl_tcp_tso_win_divisor;
extern int sysctl_tcp_abc;
extern int sysctl_tcp_mtu_probing;
extern int sysctl_tcp_base_mss;
extern int sysctl_tcp_workaround_signed_windows;
extern int sysctl_tcp_slow_start_after_idle;
extern int sysctl_tcp_max_ssthresh;
extern int sysctl_tcp_cookie_size;
extern int sysctl_tcp_thin_linear_timeouts;
extern int sysctl_tcp_thin_dupack;

extern atomic_long_t tcp_memory_allocated;
extern struct percpu_counter tcp_sockets_allocated;
extern int tcp_memory_pressure;

/*
 * The next routines deal with comparing 32 bit unsigned ints
 * and worry about wraparound (automatic with unsigned arithmetic).
 */

static inline int before(__u32 seq1, __u32 seq2)
{
        return (__s32)(seq1-seq2) < 0;
}
#define after(seq2, seq1) 	before(seq1, seq2)

/* is s2<=s1<=s3 ? */
static inline int between(__u32 seq1, __u32 seq2, __u32 seq3)
{
	return seq3 - seq2 >= seq1 - seq2;
}

static inline bool tcp_out_of_memory(struct sock *sk)
{
	if (sk->sk_wmem_queued > SOCK_MIN_SNDBUF &&
	    sk_memory_allocated(sk) > sk_prot_mem_limits(sk, 2))
		return true;
	return false;
}

static inline bool tcp_too_many_orphans(struct sock *sk, int shift)
{
	struct percpu_counter *ocp = sk->sk_prot->orphan_count;
	int orphans = percpu_counter_read_positive(ocp);

	if (orphans << shift > sysctl_tcp_max_orphans) {
		orphans = percpu_counter_sum_positive(ocp);
		if (orphans << shift > sysctl_tcp_max_orphans)
			return true;
	}
<<<<<<< HEAD

	if (sk->sk_wmem_queued > SOCK_MIN_SNDBUF &&
	    sk_memory_allocated(sk) > sk_prot_mem_limits(sk, 2))
		return true;
=======
>>>>>>> e2920638
	return false;
}

extern bool tcp_check_oom(struct sock *sk, int shift);

/* syncookies: remember time of last synqueue overflow */
static inline void tcp_synq_overflow(struct sock *sk)
{
	tcp_sk(sk)->rx_opt.ts_recent_stamp = jiffies;
}

/* syncookies: no recent synqueue overflow on this listening socket? */
static inline int tcp_synq_no_recent_overflow(const struct sock *sk)
{
	unsigned long last_overflow = tcp_sk(sk)->rx_opt.ts_recent_stamp;
	return time_after(jiffies, last_overflow + TCP_TIMEOUT_FALLBACK);
}

extern struct proto tcp_prot;

#define TCP_INC_STATS(net, field)	SNMP_INC_STATS((net)->mib.tcp_statistics, field)
#define TCP_INC_STATS_BH(net, field)	SNMP_INC_STATS_BH((net)->mib.tcp_statistics, field)
#define TCP_DEC_STATS(net, field)	SNMP_DEC_STATS((net)->mib.tcp_statistics, field)
#define TCP_ADD_STATS_USER(net, field, val) SNMP_ADD_STATS_USER((net)->mib.tcp_statistics, field, val)
#define TCP_ADD_STATS(net, field, val)	SNMP_ADD_STATS((net)->mib.tcp_statistics, field, val)

extern void tcp_init_mem(struct net *net);

extern void tcp_v4_err(struct sk_buff *skb, u32);

extern void tcp_shutdown (struct sock *sk, int how);

extern int tcp_v4_rcv(struct sk_buff *skb);

extern struct inet_peer *tcp_v4_get_peer(struct sock *sk, bool *release_it);
extern void *tcp_v4_tw_get_peer(struct sock *sk);
extern int tcp_v4_tw_remember_stamp(struct inet_timewait_sock *tw);
extern int tcp_sendmsg(struct kiocb *iocb, struct sock *sk, struct msghdr *msg,
		       size_t size);
extern int tcp_sendpage(struct sock *sk, struct page *page, int offset,
			size_t size, int flags);
extern int tcp_ioctl(struct sock *sk, int cmd, unsigned long arg);
extern int tcp_rcv_state_process(struct sock *sk, struct sk_buff *skb,
				 const struct tcphdr *th, unsigned int len);
extern int tcp_rcv_established(struct sock *sk, struct sk_buff *skb,
			       const struct tcphdr *th, unsigned int len);
extern void tcp_rcv_space_adjust(struct sock *sk);
extern void tcp_cleanup_rbuf(struct sock *sk, int copied);
extern int tcp_twsk_unique(struct sock *sk, struct sock *sktw, void *twp);
extern void tcp_twsk_destructor(struct sock *sk);
extern ssize_t tcp_splice_read(struct socket *sk, loff_t *ppos,
			       struct pipe_inode_info *pipe, size_t len,
			       unsigned int flags);

static inline void tcp_dec_quickack_mode(struct sock *sk,
					 const unsigned int pkts)
{
	struct inet_connection_sock *icsk = inet_csk(sk);

	if (icsk->icsk_ack.quick) {
		if (pkts >= icsk->icsk_ack.quick) {
			icsk->icsk_ack.quick = 0;
			/* Leaving quickack mode we deflate ATO. */
			icsk->icsk_ack.ato   = TCP_ATO_MIN;
		} else
			icsk->icsk_ack.quick -= pkts;
	}
}

#define	TCP_ECN_OK		1
#define	TCP_ECN_QUEUE_CWR	2
#define	TCP_ECN_DEMAND_CWR	4
#define	TCP_ECN_SEEN		8

static __inline__ void
TCP_ECN_create_request(struct request_sock *req, struct tcphdr *th)
{
	if (sysctl_tcp_ecn && th->ece && th->cwr)
		inet_rsk(req)->ecn_ok = 1;
}

enum tcp_tw_status {
	TCP_TW_SUCCESS = 0,
	TCP_TW_RST = 1,
	TCP_TW_ACK = 2,
	TCP_TW_SYN = 3
};


extern enum tcp_tw_status tcp_timewait_state_process(struct inet_timewait_sock *tw,
						     struct sk_buff *skb,
						     const struct tcphdr *th);
extern struct sock * tcp_check_req(struct sock *sk,struct sk_buff *skb,
				   struct request_sock *req,
				   struct request_sock **prev);
extern int tcp_child_process(struct sock *parent, struct sock *child,
			     struct sk_buff *skb);
extern int tcp_use_frto(struct sock *sk);
extern void tcp_enter_frto(struct sock *sk);
extern void tcp_enter_loss(struct sock *sk, int how);
extern void tcp_clear_retrans(struct tcp_sock *tp);
extern void tcp_update_metrics(struct sock *sk);
extern void tcp_close(struct sock *sk, long timeout);
extern unsigned int tcp_poll(struct file * file, struct socket *sock,
			     struct poll_table_struct *wait);
extern int tcp_getsockopt(struct sock *sk, int level, int optname,
			  char __user *optval, int __user *optlen);
extern int tcp_setsockopt(struct sock *sk, int level, int optname,
			  char __user *optval, unsigned int optlen);
extern int compat_tcp_getsockopt(struct sock *sk, int level, int optname,
				 char __user *optval, int __user *optlen);
extern int compat_tcp_setsockopt(struct sock *sk, int level, int optname,
				 char __user *optval, unsigned int optlen);
extern void tcp_set_keepalive(struct sock *sk, int val);
extern void tcp_syn_ack_timeout(struct sock *sk, struct request_sock *req);
extern int tcp_recvmsg(struct kiocb *iocb, struct sock *sk, struct msghdr *msg,
		       size_t len, int nonblock, int flags, int *addr_len);
extern void tcp_parse_options(const struct sk_buff *skb,
			      struct tcp_options_received *opt_rx, const u8 **hvpp,
			      int estab);
extern const u8 *tcp_parse_md5sig_option(const struct tcphdr *th);

/*
 *	TCP v4 functions exported for the inet6 API
 */

extern void tcp_v4_send_check(struct sock *sk, struct sk_buff *skb);
extern int tcp_v4_conn_request(struct sock *sk, struct sk_buff *skb);
extern struct sock * tcp_create_openreq_child(struct sock *sk,
					      struct request_sock *req,
					      struct sk_buff *skb);
extern struct sock * tcp_v4_syn_recv_sock(struct sock *sk, struct sk_buff *skb,
					  struct request_sock *req,
					  struct dst_entry *dst);
extern int tcp_v4_do_rcv(struct sock *sk, struct sk_buff *skb);
extern int tcp_v4_connect(struct sock *sk, struct sockaddr *uaddr,
			  int addr_len);
extern int tcp_connect(struct sock *sk);
extern struct sk_buff * tcp_make_synack(struct sock *sk, struct dst_entry *dst,
					struct request_sock *req,
					struct request_values *rvp);
extern int tcp_disconnect(struct sock *sk, int flags);


/* From syncookies.c */
extern __u32 syncookie_secret[2][16-4+SHA_DIGEST_WORDS];
extern struct sock *cookie_v4_check(struct sock *sk, struct sk_buff *skb, 
				    struct ip_options *opt);
#ifdef CONFIG_SYN_COOKIES
extern __u32 cookie_v4_init_sequence(struct sock *sk, struct sk_buff *skb, 
				     __u16 *mss);
#else
static inline __u32 cookie_v4_init_sequence(struct sock *sk,
					    struct sk_buff *skb,
					    __u16 *mss)
{
	return 0;
}
#endif

extern __u32 cookie_init_timestamp(struct request_sock *req);
extern bool cookie_check_timestamp(struct tcp_options_received *opt, bool *);

/* From net/ipv6/syncookies.c */
extern struct sock *cookie_v6_check(struct sock *sk, struct sk_buff *skb);
#ifdef CONFIG_SYN_COOKIES
extern __u32 cookie_v6_init_sequence(struct sock *sk, const struct sk_buff *skb,
				     __u16 *mss);
#else
static inline __u32 cookie_v6_init_sequence(struct sock *sk,
					    struct sk_buff *skb,
					    __u16 *mss)
{
	return 0;
}
#endif
/* tcp_output.c */

extern void __tcp_push_pending_frames(struct sock *sk, unsigned int cur_mss,
				      int nonagle);
extern int tcp_may_send_now(struct sock *sk);
extern int tcp_retransmit_skb(struct sock *, struct sk_buff *);
extern void tcp_retransmit_timer(struct sock *sk);
extern void tcp_xmit_retransmit_queue(struct sock *);
extern void tcp_simple_retransmit(struct sock *);
extern int tcp_trim_head(struct sock *, struct sk_buff *, u32);
extern int tcp_fragment(struct sock *, struct sk_buff *, u32, unsigned int);

extern void tcp_send_probe0(struct sock *);
extern void tcp_send_partial(struct sock *);
extern int tcp_write_wakeup(struct sock *);
extern void tcp_send_fin(struct sock *sk);
extern void tcp_send_active_reset(struct sock *sk, gfp_t priority);
extern int tcp_send_synack(struct sock *);
extern int tcp_syn_flood_action(struct sock *sk,
				const struct sk_buff *skb,
				const char *proto);
extern void tcp_push_one(struct sock *, unsigned int mss_now);
extern void tcp_send_ack(struct sock *sk);
extern void tcp_send_delayed_ack(struct sock *sk);

/* tcp_input.c */
extern void tcp_cwnd_application_limited(struct sock *sk);

/* tcp_timer.c */
extern void tcp_init_xmit_timers(struct sock *);
static inline void tcp_clear_xmit_timers(struct sock *sk)
{
	inet_csk_clear_xmit_timers(sk);
}

extern unsigned int tcp_sync_mss(struct sock *sk, u32 pmtu);
extern unsigned int tcp_current_mss(struct sock *sk);

/* Bound MSS / TSO packet size with the half of the window */
static inline int tcp_bound_to_half_wnd(struct tcp_sock *tp, int pktsize)
{
	int cutoff;

	/* When peer uses tiny windows, there is no use in packetizing
	 * to sub-MSS pieces for the sake of SWS or making sure there
	 * are enough packets in the pipe for fast recovery.
	 *
	 * On the other hand, for extremely large MSS devices, handling
	 * smaller than MSS windows in this way does make sense.
	 */
	if (tp->max_window >= 512)
		cutoff = (tp->max_window >> 1);
	else
		cutoff = tp->max_window;

	if (cutoff && pktsize > cutoff)
		return max_t(int, cutoff, 68U - tp->tcp_header_len);
	else
		return pktsize;
}

/* tcp.c */
extern void tcp_get_info(const struct sock *, struct tcp_info *);

/* Read 'sendfile()'-style from a TCP socket */
typedef int (*sk_read_actor_t)(read_descriptor_t *, struct sk_buff *,
				unsigned int, size_t);
extern int tcp_read_sock(struct sock *sk, read_descriptor_t *desc,
			 sk_read_actor_t recv_actor);

extern void tcp_initialize_rcv_mss(struct sock *sk);

extern int tcp_mtu_to_mss(const struct sock *sk, int pmtu);
extern int tcp_mss_to_mtu(const struct sock *sk, int mss);
extern void tcp_mtup_init(struct sock *sk);
extern void tcp_valid_rtt_meas(struct sock *sk, u32 seq_rtt);

static inline void tcp_bound_rto(const struct sock *sk)
{
	if (inet_csk(sk)->icsk_rto > TCP_RTO_MAX)
		inet_csk(sk)->icsk_rto = TCP_RTO_MAX;
}

static inline u32 __tcp_set_rto(const struct tcp_sock *tp)
{
	return (tp->srtt >> 3) + tp->rttvar;
}

static inline void __tcp_fast_path_on(struct tcp_sock *tp, u32 snd_wnd)
{
	tp->pred_flags = htonl((tp->tcp_header_len << 26) |
			       ntohl(TCP_FLAG_ACK) |
			       snd_wnd);
}

static inline void tcp_fast_path_on(struct tcp_sock *tp)
{
	__tcp_fast_path_on(tp, tp->snd_wnd >> tp->rx_opt.snd_wscale);
}

static inline void tcp_fast_path_check(struct sock *sk)
{
	struct tcp_sock *tp = tcp_sk(sk);

	if (skb_queue_empty(&tp->out_of_order_queue) &&
	    tp->rcv_wnd &&
	    atomic_read(&sk->sk_rmem_alloc) < sk->sk_rcvbuf &&
	    !tp->urg_data)
		tcp_fast_path_on(tp);
}

/* Compute the actual rto_min value */
static inline u32 tcp_rto_min(struct sock *sk)
{
	const struct dst_entry *dst = __sk_dst_get(sk);
	u32 rto_min = TCP_RTO_MIN;

	if (dst && dst_metric_locked(dst, RTAX_RTO_MIN))
		rto_min = dst_metric_rtt(dst, RTAX_RTO_MIN);
	return rto_min;
}

/* Compute the actual receive window we are currently advertising.
 * Rcv_nxt can be after the window if our peer push more data
 * than the offered window.
 */
static inline u32 tcp_receive_window(const struct tcp_sock *tp)
{
	s32 win = tp->rcv_wup + tp->rcv_wnd - tp->rcv_nxt;

	if (win < 0)
		win = 0;
	return (u32) win;
}

/* Choose a new window, without checks for shrinking, and without
 * scaling applied to the result.  The caller does these things
 * if necessary.  This is a "raw" window selection.
 */
extern u32 __tcp_select_window(struct sock *sk);

/* TCP timestamps are only 32-bits, this causes a slight
 * complication on 64-bit systems since we store a snapshot
 * of jiffies in the buffer control blocks below.  We decided
 * to use only the low 32-bits of jiffies and hide the ugly
 * casts with the following macro.
 */
#define tcp_time_stamp		((__u32)(jiffies))

#define tcp_flag_byte(th) (((u_int8_t *)th)[13])

#define TCPHDR_FIN 0x01
#define TCPHDR_SYN 0x02
#define TCPHDR_RST 0x04
#define TCPHDR_PSH 0x08
#define TCPHDR_ACK 0x10
#define TCPHDR_URG 0x20
#define TCPHDR_ECE 0x40
#define TCPHDR_CWR 0x80

/* This is what the send packet queuing engine uses to pass
 * TCP per-packet control information to the transmission code.
 * We also store the host-order sequence numbers in here too.
 * This is 44 bytes if IPV6 is enabled.
 * If this grows please adjust skbuff.h:skbuff->cb[xxx] size appropriately.
 */
struct tcp_skb_cb {
	union {
		struct inet_skb_parm	h4;
#if IS_ENABLED(CONFIG_IPV6)
		struct inet6_skb_parm	h6;
#endif
	} header;	/* For incoming frames		*/
	__u32		seq;		/* Starting sequence number	*/
	__u32		end_seq;	/* SEQ + FIN + SYN + datalen	*/
	__u32		when;		/* used to compute rtt's	*/
	__u8		tcp_flags;	/* TCP header flags. (tcp[13])	*/
	__u8		sacked;		/* State flags for SACK/FACK.	*/
#define TCPCB_SACKED_ACKED	0x01	/* SKB ACK'd by a SACK block	*/
#define TCPCB_SACKED_RETRANS	0x02	/* SKB retransmitted		*/
#define TCPCB_LOST		0x04	/* SKB is lost			*/
#define TCPCB_TAGBITS		0x07	/* All tag bits			*/
	__u8		ip_dsfield;	/* IPv4 tos or IPv6 dsfield	*/
	/* 1 byte hole */
#define TCPCB_EVER_RETRANS	0x80	/* Ever retransmitted frame	*/
#define TCPCB_RETRANS		(TCPCB_SACKED_RETRANS|TCPCB_EVER_RETRANS)

	__u32		ack_seq;	/* Sequence number ACK'd	*/
};

#define TCP_SKB_CB(__skb)	((struct tcp_skb_cb *)&((__skb)->cb[0]))

/* Due to TSO, an SKB can be composed of multiple actual
 * packets.  To keep these tracked properly, we use this.
 */
static inline int tcp_skb_pcount(const struct sk_buff *skb)
{
	return skb_shinfo(skb)->gso_segs;
}

/* This is valid iff tcp_skb_pcount() > 1. */
static inline int tcp_skb_mss(const struct sk_buff *skb)
{
	return skb_shinfo(skb)->gso_size;
}

/* Events passed to congestion control interface */
enum tcp_ca_event {
	CA_EVENT_TX_START,	/* first transmit when no packets in flight */
	CA_EVENT_CWND_RESTART,	/* congestion window restart */
	CA_EVENT_COMPLETE_CWR,	/* end of congestion recovery */
	CA_EVENT_FRTO,		/* fast recovery timeout */
	CA_EVENT_LOSS,		/* loss timeout */
	CA_EVENT_FAST_ACK,	/* in sequence ack */
	CA_EVENT_SLOW_ACK,	/* other ack */
};

/*
 * Interface for adding new TCP congestion control handlers
 */
#define TCP_CA_NAME_MAX	16
#define TCP_CA_MAX	128
#define TCP_CA_BUF_MAX	(TCP_CA_NAME_MAX*TCP_CA_MAX)

#define TCP_CONG_NON_RESTRICTED 0x1
#define TCP_CONG_RTT_STAMP	0x2

struct tcp_congestion_ops {
	struct list_head	list;
	unsigned long flags;

	/* initialize private data (optional) */
	void (*init)(struct sock *sk);
	/* cleanup private data  (optional) */
	void (*release)(struct sock *sk);

	/* return slow start threshold (required) */
	u32 (*ssthresh)(struct sock *sk);
	/* lower bound for congestion window (optional) */
	u32 (*min_cwnd)(const struct sock *sk);
	/* do new cwnd calculation (required) */
	void (*cong_avoid)(struct sock *sk, u32 ack, u32 in_flight);
	/* call before changing ca_state (optional) */
	void (*set_state)(struct sock *sk, u8 new_state);
	/* call when cwnd event occurs (optional) */
	void (*cwnd_event)(struct sock *sk, enum tcp_ca_event ev);
	/* new value of cwnd after loss (optional) */
	u32  (*undo_cwnd)(struct sock *sk);
	/* hook for packet ack accounting (optional) */
	void (*pkts_acked)(struct sock *sk, u32 num_acked, s32 rtt_us);
	/* get info for inet_diag (optional) */
	void (*get_info)(struct sock *sk, u32 ext, struct sk_buff *skb);

	char 		name[TCP_CA_NAME_MAX];
	struct module 	*owner;
};

extern int tcp_register_congestion_control(struct tcp_congestion_ops *type);
extern void tcp_unregister_congestion_control(struct tcp_congestion_ops *type);

extern void tcp_init_congestion_control(struct sock *sk);
extern void tcp_cleanup_congestion_control(struct sock *sk);
extern int tcp_set_default_congestion_control(const char *name);
extern void tcp_get_default_congestion_control(char *name);
extern void tcp_get_available_congestion_control(char *buf, size_t len);
extern void tcp_get_allowed_congestion_control(char *buf, size_t len);
extern int tcp_set_allowed_congestion_control(char *allowed);
extern int tcp_set_congestion_control(struct sock *sk, const char *name);
extern void tcp_slow_start(struct tcp_sock *tp);
extern void tcp_cong_avoid_ai(struct tcp_sock *tp, u32 w);

extern struct tcp_congestion_ops tcp_init_congestion_ops;
extern u32 tcp_reno_ssthresh(struct sock *sk);
extern void tcp_reno_cong_avoid(struct sock *sk, u32 ack, u32 in_flight);
extern u32 tcp_reno_min_cwnd(const struct sock *sk);
extern struct tcp_congestion_ops tcp_reno;

static inline void tcp_set_ca_state(struct sock *sk, const u8 ca_state)
{
	struct inet_connection_sock *icsk = inet_csk(sk);

	if (icsk->icsk_ca_ops->set_state)
		icsk->icsk_ca_ops->set_state(sk, ca_state);
	icsk->icsk_ca_state = ca_state;
}

static inline void tcp_ca_event(struct sock *sk, const enum tcp_ca_event event)
{
	const struct inet_connection_sock *icsk = inet_csk(sk);

	if (icsk->icsk_ca_ops->cwnd_event)
		icsk->icsk_ca_ops->cwnd_event(sk, event);
}

/* These functions determine how the current flow behaves in respect of SACK
 * handling. SACK is negotiated with the peer, and therefore it can vary
 * between different flows.
 *
 * tcp_is_sack - SACK enabled
 * tcp_is_reno - No SACK
 * tcp_is_fack - FACK enabled, implies SACK enabled
 */
static inline int tcp_is_sack(const struct tcp_sock *tp)
{
	return tp->rx_opt.sack_ok;
}

static inline int tcp_is_reno(const struct tcp_sock *tp)
{
	return !tcp_is_sack(tp);
}

static inline int tcp_is_fack(const struct tcp_sock *tp)
{
	return tp->rx_opt.sack_ok & TCP_FACK_ENABLED;
}

static inline void tcp_enable_fack(struct tcp_sock *tp)
{
	tp->rx_opt.sack_ok |= TCP_FACK_ENABLED;
}

static inline unsigned int tcp_left_out(const struct tcp_sock *tp)
{
	return tp->sacked_out + tp->lost_out;
}

/* This determines how many packets are "in the network" to the best
 * of our knowledge.  In many cases it is conservative, but where
 * detailed information is available from the receiver (via SACK
 * blocks etc.) we can make more aggressive calculations.
 *
 * Use this for decisions involving congestion control, use just
 * tp->packets_out to determine if the send queue is empty or not.
 *
 * Read this equation as:
 *
 *	"Packets sent once on transmission queue" MINUS
 *	"Packets left network, but not honestly ACKed yet" PLUS
 *	"Packets fast retransmitted"
 */
static inline unsigned int tcp_packets_in_flight(const struct tcp_sock *tp)
{
	return tp->packets_out - tcp_left_out(tp) + tp->retrans_out;
}

#define TCP_INFINITE_SSTHRESH	0x7fffffff

static inline bool tcp_in_initial_slowstart(const struct tcp_sock *tp)
{
	return tp->snd_ssthresh >= TCP_INFINITE_SSTHRESH;
}

/* If cwnd > ssthresh, we may raise ssthresh to be half-way to cwnd.
 * The exception is rate halving phase, when cwnd is decreasing towards
 * ssthresh.
 */
static inline __u32 tcp_current_ssthresh(const struct sock *sk)
{
	const struct tcp_sock *tp = tcp_sk(sk);

	if ((1 << inet_csk(sk)->icsk_ca_state) & (TCPF_CA_CWR | TCPF_CA_Recovery))
		return tp->snd_ssthresh;
	else
		return max(tp->snd_ssthresh,
			   ((tp->snd_cwnd >> 1) +
			    (tp->snd_cwnd >> 2)));
}

/* Use define here intentionally to get WARN_ON location shown at the caller */
#define tcp_verify_left_out(tp)	WARN_ON(tcp_left_out(tp) > tp->packets_out)

extern void tcp_enter_cwr(struct sock *sk, const int set_ssthresh);
extern __u32 tcp_init_cwnd(const struct tcp_sock *tp, const struct dst_entry *dst);

/* The maximum number of MSS of available cwnd for which TSO defers
 * sending if not using sysctl_tcp_tso_win_divisor.
 */
static inline __u32 tcp_max_tso_deferred_mss(const struct tcp_sock *tp)
{
	return 3;
}

/* Slow start with delack produces 3 packets of burst, so that
 * it is safe "de facto".  This will be the default - same as
 * the default reordering threshold - but if reordering increases,
 * we must be able to allow cwnd to burst at least this much in order
 * to not pull it back when holes are filled.
 */
static __inline__ __u32 tcp_max_burst(const struct tcp_sock *tp)
{
	return tp->reordering;
}

/* Returns end sequence number of the receiver's advertised window */
static inline u32 tcp_wnd_end(const struct tcp_sock *tp)
{
	return tp->snd_una + tp->snd_wnd;
}
extern int tcp_is_cwnd_limited(const struct sock *sk, u32 in_flight);

static inline void tcp_minshall_update(struct tcp_sock *tp, unsigned int mss,
				       const struct sk_buff *skb)
{
	if (skb->len < mss)
		tp->snd_sml = TCP_SKB_CB(skb)->end_seq;
}

static inline void tcp_check_probe_timer(struct sock *sk)
{
	const struct tcp_sock *tp = tcp_sk(sk);
	const struct inet_connection_sock *icsk = inet_csk(sk);

	if (!tp->packets_out && !icsk->icsk_pending)
		inet_csk_reset_xmit_timer(sk, ICSK_TIME_PROBE0,
					  icsk->icsk_rto, TCP_RTO_MAX);
}

static inline void tcp_init_wl(struct tcp_sock *tp, u32 seq)
{
	tp->snd_wl1 = seq;
}

static inline void tcp_update_wl(struct tcp_sock *tp, u32 seq)
{
	tp->snd_wl1 = seq;
}

/*
 * Calculate(/check) TCP checksum
 */
static inline __sum16 tcp_v4_check(int len, __be32 saddr,
				   __be32 daddr, __wsum base)
{
	return csum_tcpudp_magic(saddr,daddr,len,IPPROTO_TCP,base);
}

static inline __sum16 __tcp_checksum_complete(struct sk_buff *skb)
{
	return __skb_checksum_complete(skb);
}

static inline int tcp_checksum_complete(struct sk_buff *skb)
{
	return !skb_csum_unnecessary(skb) &&
		__tcp_checksum_complete(skb);
}

/* Prequeue for VJ style copy to user, combined with checksumming. */

static inline void tcp_prequeue_init(struct tcp_sock *tp)
{
	tp->ucopy.task = NULL;
	tp->ucopy.len = 0;
	tp->ucopy.memory = 0;
	skb_queue_head_init(&tp->ucopy.prequeue);
#ifdef CONFIG_NET_DMA
	tp->ucopy.dma_chan = NULL;
	tp->ucopy.wakeup = 0;
	tp->ucopy.pinned_list = NULL;
	tp->ucopy.dma_cookie = 0;
#endif
}

/* Packet is added to VJ-style prequeue for processing in process
 * context, if a reader task is waiting. Apparently, this exciting
 * idea (VJ's mail "Re: query about TCP header on tcp-ip" of 07 Sep 93)
 * failed somewhere. Latency? Burstiness? Well, at least now we will
 * see, why it failed. 8)8)				  --ANK
 *
 * NOTE: is this not too big to inline?
 */
static inline int tcp_prequeue(struct sock *sk, struct sk_buff *skb)
{
	struct tcp_sock *tp = tcp_sk(sk);

	if (sysctl_tcp_low_latency || !tp->ucopy.task)
		return 0;

	__skb_queue_tail(&tp->ucopy.prequeue, skb);
	tp->ucopy.memory += skb->truesize;
	if (tp->ucopy.memory > sk->sk_rcvbuf) {
		struct sk_buff *skb1;

		BUG_ON(sock_owned_by_user(sk));

		while ((skb1 = __skb_dequeue(&tp->ucopy.prequeue)) != NULL) {
			sk_backlog_rcv(sk, skb1);
			NET_INC_STATS_BH(sock_net(sk),
					 LINUX_MIB_TCPPREQUEUEDROPPED);
		}

		tp->ucopy.memory = 0;
	} else if (skb_queue_len(&tp->ucopy.prequeue) == 1) {
		wake_up_interruptible_sync_poll(sk_sleep(sk),
					   POLLIN | POLLRDNORM | POLLRDBAND);
		if (!inet_csk_ack_scheduled(sk))
			inet_csk_reset_xmit_timer(sk, ICSK_TIME_DACK,
						  (3 * tcp_rto_min(sk)) / 4,
						  TCP_RTO_MAX);
	}
	return 1;
}


#undef STATE_TRACE

#ifdef STATE_TRACE
static const char *statename[]={
	"Unused","Established","Syn Sent","Syn Recv",
	"Fin Wait 1","Fin Wait 2","Time Wait", "Close",
	"Close Wait","Last ACK","Listen","Closing"
};
#endif
extern void tcp_set_state(struct sock *sk, int state);

extern void tcp_done(struct sock *sk);

static inline void tcp_sack_reset(struct tcp_options_received *rx_opt)
{
	rx_opt->dsack = 0;
	rx_opt->num_sacks = 0;
}

/* Determine a window scaling and initial window to offer. */
extern void tcp_select_initial_window(int __space, __u32 mss,
				      __u32 *rcv_wnd, __u32 *window_clamp,
				      int wscale_ok, __u8 *rcv_wscale,
				      __u32 init_rcv_wnd);

static inline int tcp_win_from_space(int space)
{
	return sysctl_tcp_adv_win_scale<=0 ?
		(space>>(-sysctl_tcp_adv_win_scale)) :
		space - (space>>sysctl_tcp_adv_win_scale);
}

/* Note: caller must be prepared to deal with negative returns */ 
static inline int tcp_space(const struct sock *sk)
{
	return tcp_win_from_space(sk->sk_rcvbuf -
				  atomic_read(&sk->sk_rmem_alloc));
} 

static inline int tcp_full_space(const struct sock *sk)
{
	return tcp_win_from_space(sk->sk_rcvbuf); 
}

static inline void tcp_openreq_init(struct request_sock *req,
				    struct tcp_options_received *rx_opt,
				    struct sk_buff *skb)
{
	struct inet_request_sock *ireq = inet_rsk(req);

	req->rcv_wnd = 0;		/* So that tcp_send_synack() knows! */
	req->cookie_ts = 0;
	tcp_rsk(req)->rcv_isn = TCP_SKB_CB(skb)->seq;
	req->mss = rx_opt->mss_clamp;
	req->ts_recent = rx_opt->saw_tstamp ? rx_opt->rcv_tsval : 0;
	ireq->tstamp_ok = rx_opt->tstamp_ok;
	ireq->sack_ok = rx_opt->sack_ok;
	ireq->snd_wscale = rx_opt->snd_wscale;
	ireq->wscale_ok = rx_opt->wscale_ok;
	ireq->acked = 0;
	ireq->ecn_ok = 0;
	ireq->rmt_port = tcp_hdr(skb)->source;
	ireq->loc_port = tcp_hdr(skb)->dest;
}

extern void tcp_enter_memory_pressure(struct sock *sk);

static inline int keepalive_intvl_when(const struct tcp_sock *tp)
{
	return tp->keepalive_intvl ? : sysctl_tcp_keepalive_intvl;
}

static inline int keepalive_time_when(const struct tcp_sock *tp)
{
	return tp->keepalive_time ? : sysctl_tcp_keepalive_time;
}

static inline int keepalive_probes(const struct tcp_sock *tp)
{
	return tp->keepalive_probes ? : sysctl_tcp_keepalive_probes;
}

static inline u32 keepalive_time_elapsed(const struct tcp_sock *tp)
{
	const struct inet_connection_sock *icsk = &tp->inet_conn;

	return min_t(u32, tcp_time_stamp - icsk->icsk_ack.lrcvtime,
			  tcp_time_stamp - tp->rcv_tstamp);
}

static inline int tcp_fin_time(const struct sock *sk)
{
	int fin_timeout = tcp_sk(sk)->linger2 ? : sysctl_tcp_fin_timeout;
	const int rto = inet_csk(sk)->icsk_rto;

	if (fin_timeout < (rto << 2) - (rto >> 1))
		fin_timeout = (rto << 2) - (rto >> 1);

	return fin_timeout;
}

static inline int tcp_paws_check(const struct tcp_options_received *rx_opt,
				 int paws_win)
{
	if ((s32)(rx_opt->ts_recent - rx_opt->rcv_tsval) <= paws_win)
		return 1;
	if (unlikely(get_seconds() >= rx_opt->ts_recent_stamp + TCP_PAWS_24DAYS))
		return 1;
	/*
	 * Some OSes send SYN and SYNACK messages with tsval=0 tsecr=0,
	 * then following tcp messages have valid values. Ignore 0 value,
	 * or else 'negative' tsval might forbid us to accept their packets.
	 */
	if (!rx_opt->ts_recent)
		return 1;
	return 0;
}

static inline int tcp_paws_reject(const struct tcp_options_received *rx_opt,
				  int rst)
{
	if (tcp_paws_check(rx_opt, 0))
		return 0;

	/* RST segments are not recommended to carry timestamp,
	   and, if they do, it is recommended to ignore PAWS because
	   "their cleanup function should take precedence over timestamps."
	   Certainly, it is mistake. It is necessary to understand the reasons
	   of this constraint to relax it: if peer reboots, clock may go
	   out-of-sync and half-open connections will not be reset.
	   Actually, the problem would be not existing if all
	   the implementations followed draft about maintaining clock
	   via reboots. Linux-2.2 DOES NOT!

	   However, we can relax time bounds for RST segments to MSL.
	 */
	if (rst && get_seconds() >= rx_opt->ts_recent_stamp + TCP_PAWS_MSL)
		return 0;
	return 1;
}

static inline void tcp_mib_init(struct net *net)
{
	/* See RFC 2012 */
	TCP_ADD_STATS_USER(net, TCP_MIB_RTOALGORITHM, 1);
	TCP_ADD_STATS_USER(net, TCP_MIB_RTOMIN, TCP_RTO_MIN*1000/HZ);
	TCP_ADD_STATS_USER(net, TCP_MIB_RTOMAX, TCP_RTO_MAX*1000/HZ);
	TCP_ADD_STATS_USER(net, TCP_MIB_MAXCONN, -1);
}

/* from STCP */
static inline void tcp_clear_retrans_hints_partial(struct tcp_sock *tp)
{
	tp->lost_skb_hint = NULL;
	tp->scoreboard_skb_hint = NULL;
}

static inline void tcp_clear_all_retrans_hints(struct tcp_sock *tp)
{
	tcp_clear_retrans_hints_partial(tp);
	tp->retransmit_skb_hint = NULL;
}

/* MD5 Signature */
struct crypto_hash;

/* - key database */
struct tcp_md5sig_key {
	u8			*key;
	u8			keylen;
};

struct tcp4_md5sig_key {
	struct tcp_md5sig_key	base;
	__be32			addr;
};

struct tcp6_md5sig_key {
	struct tcp_md5sig_key	base;
#if 0
	u32			scope_id;	/* XXX */
#endif
	struct in6_addr		addr;
};

/* - sock block */
struct tcp_md5sig_info {
	struct tcp4_md5sig_key	*keys4;
#if IS_ENABLED(CONFIG_IPV6)
	struct tcp6_md5sig_key	*keys6;
	u32			entries6;
	u32			alloced6;
#endif
	u32			entries4;
	u32			alloced4;
};

/* - pseudo header */
struct tcp4_pseudohdr {
	__be32		saddr;
	__be32		daddr;
	__u8		pad;
	__u8		protocol;
	__be16		len;
};

struct tcp6_pseudohdr {
	struct in6_addr	saddr;
	struct in6_addr daddr;
	__be32		len;
	__be32		protocol;	/* including padding */
};

union tcp_md5sum_block {
	struct tcp4_pseudohdr ip4;
#if IS_ENABLED(CONFIG_IPV6)
	struct tcp6_pseudohdr ip6;
#endif
};

/* - pool: digest algorithm, hash description and scratch buffer */
struct tcp_md5sig_pool {
	struct hash_desc	md5_desc;
	union tcp_md5sum_block	md5_blk;
};

/* - functions */
extern int tcp_v4_md5_hash_skb(char *md5_hash, struct tcp_md5sig_key *key,
			       const struct sock *sk,
			       const struct request_sock *req,
			       const struct sk_buff *skb);
extern struct tcp_md5sig_key * tcp_v4_md5_lookup(struct sock *sk,
						 struct sock *addr_sk);
extern int tcp_v4_md5_do_add(struct sock *sk, __be32 addr, u8 *newkey,
			     u8 newkeylen);
extern int tcp_v4_md5_do_del(struct sock *sk, __be32 addr);

#ifdef CONFIG_TCP_MD5SIG
#define tcp_twsk_md5_key(twsk)	((twsk)->tw_md5_keylen ? 		 \
				 &(struct tcp_md5sig_key) {		 \
					.key = (twsk)->tw_md5_key,	 \
					.keylen = (twsk)->tw_md5_keylen, \
				} : NULL)
#else
#define tcp_twsk_md5_key(twsk)	NULL
#endif

extern struct tcp_md5sig_pool __percpu *tcp_alloc_md5sig_pool(struct sock *);
extern void tcp_free_md5sig_pool(void);

extern struct tcp_md5sig_pool	*tcp_get_md5sig_pool(void);
extern void tcp_put_md5sig_pool(void);

extern int tcp_md5_hash_header(struct tcp_md5sig_pool *, const struct tcphdr *);
extern int tcp_md5_hash_skb_data(struct tcp_md5sig_pool *, const struct sk_buff *,
				 unsigned header_len);
extern int tcp_md5_hash_key(struct tcp_md5sig_pool *hp,
			    const struct tcp_md5sig_key *key);

/* write queue abstraction */
static inline void tcp_write_queue_purge(struct sock *sk)
{
	struct sk_buff *skb;

	while ((skb = __skb_dequeue(&sk->sk_write_queue)) != NULL)
		sk_wmem_free_skb(sk, skb);
	sk_mem_reclaim(sk);
	tcp_clear_all_retrans_hints(tcp_sk(sk));
}

static inline struct sk_buff *tcp_write_queue_head(const struct sock *sk)
{
	return skb_peek(&sk->sk_write_queue);
}

static inline struct sk_buff *tcp_write_queue_tail(const struct sock *sk)
{
	return skb_peek_tail(&sk->sk_write_queue);
}

static inline struct sk_buff *tcp_write_queue_next(const struct sock *sk,
						   const struct sk_buff *skb)
{
	return skb_queue_next(&sk->sk_write_queue, skb);
}

static inline struct sk_buff *tcp_write_queue_prev(const struct sock *sk,
						   const struct sk_buff *skb)
{
	return skb_queue_prev(&sk->sk_write_queue, skb);
}

#define tcp_for_write_queue(skb, sk)					\
	skb_queue_walk(&(sk)->sk_write_queue, skb)

#define tcp_for_write_queue_from(skb, sk)				\
	skb_queue_walk_from(&(sk)->sk_write_queue, skb)

#define tcp_for_write_queue_from_safe(skb, tmp, sk)			\
	skb_queue_walk_from_safe(&(sk)->sk_write_queue, skb, tmp)

static inline struct sk_buff *tcp_send_head(const struct sock *sk)
{
	return sk->sk_send_head;
}

static inline bool tcp_skb_is_last(const struct sock *sk,
				   const struct sk_buff *skb)
{
	return skb_queue_is_last(&sk->sk_write_queue, skb);
}

static inline void tcp_advance_send_head(struct sock *sk, const struct sk_buff *skb)
{
	if (tcp_skb_is_last(sk, skb))
		sk->sk_send_head = NULL;
	else
		sk->sk_send_head = tcp_write_queue_next(sk, skb);
}

static inline void tcp_check_send_head(struct sock *sk, struct sk_buff *skb_unlinked)
{
	if (sk->sk_send_head == skb_unlinked)
		sk->sk_send_head = NULL;
}

static inline void tcp_init_send_head(struct sock *sk)
{
	sk->sk_send_head = NULL;
}

static inline void __tcp_add_write_queue_tail(struct sock *sk, struct sk_buff *skb)
{
	__skb_queue_tail(&sk->sk_write_queue, skb);
}

static inline void tcp_add_write_queue_tail(struct sock *sk, struct sk_buff *skb)
{
	__tcp_add_write_queue_tail(sk, skb);

	/* Queue it, remembering where we must start sending. */
	if (sk->sk_send_head == NULL) {
		sk->sk_send_head = skb;

		if (tcp_sk(sk)->highest_sack == NULL)
			tcp_sk(sk)->highest_sack = skb;
	}
}

static inline void __tcp_add_write_queue_head(struct sock *sk, struct sk_buff *skb)
{
	__skb_queue_head(&sk->sk_write_queue, skb);
}

/* Insert buff after skb on the write queue of sk.  */
static inline void tcp_insert_write_queue_after(struct sk_buff *skb,
						struct sk_buff *buff,
						struct sock *sk)
{
	__skb_queue_after(&sk->sk_write_queue, skb, buff);
}

/* Insert new before skb on the write queue of sk.  */
static inline void tcp_insert_write_queue_before(struct sk_buff *new,
						  struct sk_buff *skb,
						  struct sock *sk)
{
	__skb_queue_before(&sk->sk_write_queue, skb, new);

	if (sk->sk_send_head == skb)
		sk->sk_send_head = new;
}

static inline void tcp_unlink_write_queue(struct sk_buff *skb, struct sock *sk)
{
	__skb_unlink(skb, &sk->sk_write_queue);
}

static inline int tcp_write_queue_empty(struct sock *sk)
{
	return skb_queue_empty(&sk->sk_write_queue);
}

static inline void tcp_push_pending_frames(struct sock *sk)
{
	if (tcp_send_head(sk)) {
		struct tcp_sock *tp = tcp_sk(sk);

		__tcp_push_pending_frames(sk, tcp_current_mss(sk), tp->nonagle);
	}
}

/* Start sequence of the highest skb with SACKed bit, valid only if
 * sacked > 0 or when the caller has ensured validity by itself.
 */
static inline u32 tcp_highest_sack_seq(struct tcp_sock *tp)
{
	if (!tp->sacked_out)
		return tp->snd_una;

	if (tp->highest_sack == NULL)
		return tp->snd_nxt;

	return TCP_SKB_CB(tp->highest_sack)->seq;
}

static inline void tcp_advance_highest_sack(struct sock *sk, struct sk_buff *skb)
{
	tcp_sk(sk)->highest_sack = tcp_skb_is_last(sk, skb) ? NULL :
						tcp_write_queue_next(sk, skb);
}

static inline struct sk_buff *tcp_highest_sack(struct sock *sk)
{
	return tcp_sk(sk)->highest_sack;
}

static inline void tcp_highest_sack_reset(struct sock *sk)
{
	tcp_sk(sk)->highest_sack = tcp_write_queue_head(sk);
}

/* Called when old skb is about to be deleted (to be combined with new skb) */
static inline void tcp_highest_sack_combine(struct sock *sk,
					    struct sk_buff *old,
					    struct sk_buff *new)
{
	if (tcp_sk(sk)->sacked_out && (old == tcp_sk(sk)->highest_sack))
		tcp_sk(sk)->highest_sack = new;
}

/* Determines whether this is a thin stream (which may suffer from
 * increased latency). Used to trigger latency-reducing mechanisms.
 */
static inline unsigned int tcp_stream_is_thin(struct tcp_sock *tp)
{
	return tp->packets_out < 4 && !tcp_in_initial_slowstart(tp);
}

/* /proc */
enum tcp_seq_states {
	TCP_SEQ_STATE_LISTENING,
	TCP_SEQ_STATE_OPENREQ,
	TCP_SEQ_STATE_ESTABLISHED,
	TCP_SEQ_STATE_TIME_WAIT,
};

int tcp_seq_open(struct inode *inode, struct file *file);

struct tcp_seq_afinfo {
	char				*name;
	sa_family_t			family;
	const struct file_operations	*seq_fops;
	struct seq_operations		seq_ops;
};

struct tcp_iter_state {
	struct seq_net_private	p;
	sa_family_t		family;
	enum tcp_seq_states	state;
	struct sock		*syn_wait_sk;
	int			bucket, offset, sbucket, num, uid;
	loff_t			last_pos;
};

extern int tcp_proc_register(struct net *net, struct tcp_seq_afinfo *afinfo);
extern void tcp_proc_unregister(struct net *net, struct tcp_seq_afinfo *afinfo);

extern struct request_sock_ops tcp_request_sock_ops;
extern struct request_sock_ops tcp6_request_sock_ops;

extern void tcp_v4_destroy_sock(struct sock *sk);

extern int tcp_v4_gso_send_check(struct sk_buff *skb);
extern struct sk_buff *tcp_tso_segment(struct sk_buff *skb,
				       netdev_features_t features);
extern struct sk_buff **tcp_gro_receive(struct sk_buff **head,
					struct sk_buff *skb);
extern struct sk_buff **tcp4_gro_receive(struct sk_buff **head,
					 struct sk_buff *skb);
extern int tcp_gro_complete(struct sk_buff *skb);
extern int tcp4_gro_complete(struct sk_buff *skb);

#ifdef CONFIG_PROC_FS
extern int tcp4_proc_init(void);
extern void tcp4_proc_exit(void);
#endif

/* TCP af-specific functions */
struct tcp_sock_af_ops {
#ifdef CONFIG_TCP_MD5SIG
	struct tcp_md5sig_key	*(*md5_lookup) (struct sock *sk,
						struct sock *addr_sk);
	int			(*calc_md5_hash) (char *location,
						  struct tcp_md5sig_key *md5,
						  const struct sock *sk,
						  const struct request_sock *req,
						  const struct sk_buff *skb);
	int			(*md5_add) (struct sock *sk,
					    struct sock *addr_sk,
					    u8 *newkey,
					    u8 len);
	int			(*md5_parse) (struct sock *sk,
					      char __user *optval,
					      int optlen);
#endif
};

struct tcp_request_sock_ops {
#ifdef CONFIG_TCP_MD5SIG
	struct tcp_md5sig_key	*(*md5_lookup) (struct sock *sk,
						struct request_sock *req);
	int			(*calc_md5_hash) (char *location,
						  struct tcp_md5sig_key *md5,
						  const struct sock *sk,
						  const struct request_sock *req,
						  const struct sk_buff *skb);
#endif
};

/* Using SHA1 for now, define some constants.
 */
#define COOKIE_DIGEST_WORDS (SHA_DIGEST_WORDS)
#define COOKIE_MESSAGE_WORDS (SHA_MESSAGE_BYTES / 4)
#define COOKIE_WORKSPACE_WORDS (COOKIE_DIGEST_WORDS + COOKIE_MESSAGE_WORDS)

extern int tcp_cookie_generator(u32 *bakery);

/**
 *	struct tcp_cookie_values - each socket needs extra space for the
 *	cookies, together with (optional) space for any SYN data.
 *
 *	A tcp_sock contains a pointer to the current value, and this is
 *	cloned to the tcp_timewait_sock.
 *
 * @cookie_pair:	variable data from the option exchange.
 *
 * @cookie_desired:	user specified tcpct_cookie_desired.  Zero
 *			indicates default (sysctl_tcp_cookie_size).
 *			After cookie sent, remembers size of cookie.
 *			Range 0, TCP_COOKIE_MIN to TCP_COOKIE_MAX.
 *
 * @s_data_desired:	user specified tcpct_s_data_desired.  When the
 *			constant payload is specified (@s_data_constant),
 *			holds its length instead.
 *			Range 0 to TCP_MSS_DESIRED.
 *
 * @s_data_payload:	constant data that is to be included in the
 *			payload of SYN or SYNACK segments when the
 *			cookie option is present.
 */
struct tcp_cookie_values {
	struct kref	kref;
	u8		cookie_pair[TCP_COOKIE_PAIR_SIZE];
	u8		cookie_pair_size;
	u8		cookie_desired;
	u16		s_data_desired:11,
			s_data_constant:1,
			s_data_in:1,
			s_data_out:1,
			s_data_unused:2;
	u8		s_data_payload[0];
};

static inline void tcp_cookie_values_release(struct kref *kref)
{
	kfree(container_of(kref, struct tcp_cookie_values, kref));
}

/* The length of constant payload data.  Note that s_data_desired is
 * overloaded, depending on s_data_constant: either the length of constant
 * data (returned here) or the limit on variable data.
 */
static inline int tcp_s_data_size(const struct tcp_sock *tp)
{
	return (tp->cookie_values != NULL && tp->cookie_values->s_data_constant)
		? tp->cookie_values->s_data_desired
		: 0;
}

/**
 *	struct tcp_extend_values - tcp_ipv?.c to tcp_output.c workspace.
 *
 *	As tcp_request_sock has already been extended in other places, the
 *	only remaining method is to pass stack values along as function
 *	parameters.  These parameters are not needed after sending SYNACK.
 *
 * @cookie_bakery:	cryptographic secret and message workspace.
 *
 * @cookie_plus:	bytes in authenticator/cookie option, copied from
 *			struct tcp_options_received (above).
 */
struct tcp_extend_values {
	struct request_values		rv;
	u32				cookie_bakery[COOKIE_WORKSPACE_WORDS];
	u8				cookie_plus:6,
					cookie_out_never:1,
					cookie_in_always:1;
};

static inline struct tcp_extend_values *tcp_xv(struct request_values *rvp)
{
	return (struct tcp_extend_values *)rvp;
}

extern void tcp_v4_init(void);
extern void tcp_init(void);

#endif	/* _TCP_H */<|MERGE_RESOLUTION|>--- conflicted
+++ resolved
@@ -291,13 +291,6 @@
 		if (orphans << shift > sysctl_tcp_max_orphans)
 			return true;
 	}
-<<<<<<< HEAD
-
-	if (sk->sk_wmem_queued > SOCK_MIN_SNDBUF &&
-	    sk_memory_allocated(sk) > sk_prot_mem_limits(sk, 2))
-		return true;
-=======
->>>>>>> e2920638
 	return false;
 }
 
