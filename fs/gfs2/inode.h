--- conflicted
+++ resolved
@@ -101,38 +101,23 @@
 extern const struct inode_operations gfs2_file_iops;
 extern const struct inode_operations gfs2_dir_iops;
 extern const struct inode_operations gfs2_symlink_iops;
-<<<<<<< HEAD
-extern const struct file_operations *gfs2_file_fops_nolock;
-extern const struct file_operations *gfs2_dir_fops_nolock;
-=======
 extern const struct file_operations gfs2_file_fops_nolock;
 extern const struct file_operations gfs2_dir_fops_nolock;
->>>>>>> 6574612f
 
 extern void gfs2_set_inode_flags(struct inode *inode);
  
 #ifdef CONFIG_GFS2_FS_LOCKING_DLM
-<<<<<<< HEAD
-extern const struct file_operations *gfs2_file_fops;
-extern const struct file_operations *gfs2_dir_fops;
-=======
 extern const struct file_operations gfs2_file_fops;
 extern const struct file_operations gfs2_dir_fops;
 
->>>>>>> 6574612f
 static inline int gfs2_localflocks(const struct gfs2_sbd *sdp)
 {
 	return sdp->sd_args.ar_localflocks;
 }
 #else /* Single node only */
-<<<<<<< HEAD
-#define gfs2_file_fops NULL
-#define gfs2_dir_fops NULL
-=======
 #define gfs2_file_fops gfs2_file_fops_nolock
 #define gfs2_dir_fops gfs2_dir_fops_nolock
 
->>>>>>> 6574612f
 static inline int gfs2_localflocks(const struct gfs2_sbd *sdp)
 {
 	return 1;
